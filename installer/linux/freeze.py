#!/usr/bin/env  python
from __future__ import with_statement
__license__   = 'GPL v3'
__copyright__ = '2008, Kovid Goyal kovid@kovidgoyal.net'
__docformat__ = 'restructuredtext en'

'''
Create linux binary.
'''

def freeze():
    import glob, sys, subprocess, tarfile, os, re, textwrap, shutil, cStringIO, bz2, codecs
    from contextlib import closing
    from cx_Freeze import Executable, setup
    from calibre.constants import __version__, __appname__
    from calibre.linux import entry_points
    from calibre import walk
    from calibre.web.feeds.recipes import recipe_modules
    import calibre
    

    QTDIR          = '/usr/lib/qt4'
    QTDLLS         = ('QtCore', 'QtGui', 'QtNetwork', 'QtSvg', 'QtXml', 'QtWebKit')
    
    binary_excludes = ['libGLcore*', 'libGL*', 'libnvidia*']
    
    binary_includes = [
                       '/usr/bin/pdftohtml',
                       '/usr/lib/libunrar.so',
                       '/usr/lib/libsqlite3.so.0',
                       '/usr/lib/libsqlite3.so.0',
                       '/usr/lib/libmng.so.1',
                       '/lib/libz.so.1',
                       '/lib/libbz2.so.1',
                       '/lib/libbz2.so.1',
                       '/usr/lib/libpoppler.so.4',
                       '/usr/lib/libxml2.so.2',
                       '/usr/lib/libxslt.so.1',
                       '/usr/lib/libxslt.so.1'
                       ]
    
    binary_includes += [os.path.join(QTDIR, 'lib%s.so.4'%x) for x in QTDLLS]
    
    
    d = os.path.dirname
    CALIBRESRC = d(d(d(os.path.abspath(calibre.__file__))))
    CALIBREPLUGINS = os.path.join(CALIBRESRC, 'src', 'calibre', 'plugins')
    FREEZE_DIR = os.path.join(CALIBRESRC, 'build', 'cx_freeze')
    DIST_DIR   = os.path.join(CALIBRESRC, 'dist')
    
    os.chdir(CALIBRESRC)
    
    print 'Freezing calibre located at', CALIBRESRC
    
    sys.path.insert(0, os.path.join(CALIBRESRC, 'src'))
    
    entry_points = entry_points['console_scripts'] + entry_points['gui_scripts']
    entry_points = ['calibre_postinstall=calibre.linux:binary_install', 
                    'calibre-parallel=calibre.parallel:main'] + entry_points
    executables = {}
    for ep in entry_points:
        executables[ep.split('=')[0].strip()] = (ep.split('=')[1].split(':')[0].strip(),
                                                 ep.split(':')[-1].strip())
    
    if os.path.exists(FREEZE_DIR):
        shutil.rmtree(FREEZE_DIR)
    os.makedirs(FREEZE_DIR)
    
    if not os.path.exists(DIST_DIR):
        os.makedirs(DIST_DIR)
    
    includes = [x[0] for x in executables.values()]
    
    excludes = ['matplotlib', "Tkconstants", "Tkinter", "tcl", "_imagingtk", 
                "ImageTk", "FixTk", 'wx', 'PyQt4.QtAssistant', 'PyQt4.QtOpenGL.so', 
                'PyQt4.QtScript.so', 'PyQt4.QtSql.so', 'PyQt4.QtTest.so', 'qt',
                'glib', 'gobject']
    
    packages = ['calibre', 'encodings', 'cherrypy', 'cssutils', 'xdg']
    
    includes += ['calibre.web.feeds.recipes.'+r for r in recipe_modules]
    
    LOADER = '/tmp/loader.py'
    open(LOADER, 'wb').write('# This script is never actually used.\nimport sys')
    
    INIT_SCRIPT = '/tmp/init.py'
    open(INIT_SCRIPT, 'wb').write(textwrap.dedent('''
    ## Load calibre module specified in the environment variable CALIBRE_CX_EXE
    ## Also restrict sys.path to the executables' directory and add the
    ## executables directory to LD_LIBRARY_PATH 
    import encodings
    import os
    import sys
    import warnings
    import zipimport
    import locale
    import codecs
    
    enc = locale.getdefaultlocale()[1]
    if not enc:
        enc = locale.nl_langinfo(locale.CODESET)
    enc = codecs.lookup(enc if enc else 'UTF-8').name
    sys.setdefaultencoding(enc)
    
    paths = os.environ.get('LD_LIBRARY_PATH', '').split(os.pathsep)
    if DIR_NAME not in paths or not sys.getfilesystemencoding():
        paths.insert(0, DIR_NAME)
        os.environ['LD_LIBRARY_PATH'] = os.pathsep.join(paths)
        os.environ['PYTHONIOENCODING'] = enc
        os.execv(sys.executable, sys.argv)
    
    sys.path = sys.path[:3]
    sys.frozen = True
    sys.frozen_path = DIR_NAME
    
    executables = %(executables)s
    
    exe = os.environ.get('CALIBRE_CX_EXE', False)
    ret = 1
    if not exe:
        print >>sys.stderr, 'Invalid invocation of calibre loader. CALIBRE_CX_EXE not set'
    elif exe not in executables:
        print >>sys.stderr, 'Invalid invocation of calibre loader. CALIBRE_CX_EXE=%%s is unknown'%%exe
    else:
<<<<<<< HEAD
=======
        from PyQt4.QtCore import QCoreApplication
        QCoreApplication.setLibraryPaths([sys.frozen_path, os.path.join(sys.frozen_path, "qtplugins")])
>>>>>>> ba0ae514
        sys.argv[0] = exe
        module, func = executables[exe]
        module = __import__(module, fromlist=[1])
        func = getattr(module, func)
        ret = func()
    
    module = sys.modules.get("threading")
    if module is not None:
        module._shutdown()
    sys.exit(ret)
    ''')%dict(executables=repr(executables)))
    sys.argv = ['freeze', 'build_exe']
    setup(
          name        = __appname__,
          version     = __version__,
          executables = [Executable(script=LOADER, targetName='loader', compress=False)],
          options     = { 'build_exe' :
                         {
                          'build_exe'       : os.path.join(CALIBRESRC, 'build/cx_freeze'),
                          'optimize'        : 2,
                          'excludes'        : excludes,
                          'includes'        : includes,
                          'packages'        : packages,
                          'init_script'     : INIT_SCRIPT,
                          'copy_dependent_files' : True,
                          'create_shared_zip'    : False,
                          } 
                         }
          )
    
    def copy_binary(src, dest_dir):
        dest = os.path.join(dest_dir, os.path.basename(src))
        if not os.path.exists(dest_dir):
            os.makedirs(dest_dir)
        shutil.copyfile(src, dest)
        shutil.copymode(src, dest)
    
    for f in binary_includes:
        copy_binary(f, FREEZE_DIR)
    
    for pat in binary_excludes:
        matches = glob.glob(os.path.join(FREEZE_DIR, pat))
        for f in matches:
            os.remove(f)
            
    print 'Adding calibre plugins...'
    os.makedirs(os.path.join(FREEZE_DIR, 'plugins'))    
    for f in glob.glob(os.path.join(CALIBREPLUGINS, '*.so')):
        copy_binary(f, os.path.join(FREEZE_DIR, 'plugins'))
        
    print 'Adding Qt plugins...'
    plugdir = os.path.join(QTDIR, 'plugins')
    for dirpath, dirnames, filenames in os.walk(plugdir):
        for f in filenames:
            if not f.endswith('.so') or 'designer' in dirpath or 'codecs' in dirpath or 'sqldrivers' in dirpath: 
                continue
            f = os.path.join(dirpath, f)
<<<<<<< HEAD
            dest_dir = dirpath.replace(plugdir, os.path.join(FREEZE_DIR, 'qtlugins'))
=======
            dest_dir = dirpath.replace(plugdir, os.path.join(FREEZE_DIR, 'qtplugins'))
>>>>>>> ba0ae514
            copy_binary(f, dest_dir)

    print 'Creating launchers'
    for exe in executables:
        path = os.path.join(FREEZE_DIR, exe) 
        open(path, 'wb').write(textwrap.dedent('''\
        #!/bin/sh
        export CALIBRE_CX_EXE=%s
        path=`readlink -e $0`
        base=`dirname $path`
        loader=$base/loader
        export LD_LIBRARY_PATH=$base:$LD_LIBRARY_PATH
        $loader "$@"
        ''')%exe)
        os.chmod(path, 0755)
    
    exes = list(executables.keys())
    exes.remove('calibre_postinstall')
    exes.remove('calibre-parallel')
    open(os.path.join(FREEZE_DIR, 'manifest'), 'wb').write('\n'.join(exes))
            
    print 'Creating archive...'
    dist = open(os.path.join(DIST_DIR, 'calibre-%s-i686.tar.bz2'%__version__), 'wb')
    with closing(tarfile.open(fileobj=dist, mode='w:bz2', 
                              format=tarfile.PAX_FORMAT)) as tf:
        for f in walk(FREEZE_DIR):
            name = f.replace(FREEZE_DIR, '')[1:]
            if name:
                tf.add(f, name)
    dist.flush()
    dist.seek(0, 2)
    print 'Archive %s created: %.2f MB'%(dist.name, dist.tell()/(1024.**2))
    return 0

if __name__ == '__main__':
    freeze()<|MERGE_RESOLUTION|>--- conflicted
+++ resolved
@@ -122,11 +122,8 @@
     elif exe not in executables:
         print >>sys.stderr, 'Invalid invocation of calibre loader. CALIBRE_CX_EXE=%%s is unknown'%%exe
     else:
-<<<<<<< HEAD
-=======
         from PyQt4.QtCore import QCoreApplication
         QCoreApplication.setLibraryPaths([sys.frozen_path, os.path.join(sys.frozen_path, "qtplugins")])
->>>>>>> ba0ae514
         sys.argv[0] = exe
         module, func = executables[exe]
         module = __import__(module, fromlist=[1])
@@ -184,11 +181,7 @@
             if not f.endswith('.so') or 'designer' in dirpath or 'codecs' in dirpath or 'sqldrivers' in dirpath: 
                 continue
             f = os.path.join(dirpath, f)
-<<<<<<< HEAD
-            dest_dir = dirpath.replace(plugdir, os.path.join(FREEZE_DIR, 'qtlugins'))
-=======
             dest_dir = dirpath.replace(plugdir, os.path.join(FREEZE_DIR, 'qtplugins'))
->>>>>>> ba0ae514
             copy_binary(f, dest_dir)
 
     print 'Creating launchers'
