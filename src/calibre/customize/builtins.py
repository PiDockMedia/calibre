import os.path
__license__   = 'GPL v3'
__copyright__ = '2008, Kovid Goyal <kovid at kovidgoyal.net>'

import textwrap, os, glob, functools, re
from calibre import guess_type
from calibre.customize import FileTypePlugin, MetadataReaderPlugin, \
    MetadataWriterPlugin, PreferencesPlugin, InterfaceActionBase, StoreBase
from calibre.constants import numeric_version
from calibre.ebooks.metadata.archive import ArchiveExtract, get_cbz_metadata
from calibre.ebooks.metadata.opf2 import metadata_to_opf
from calibre.ebooks.oeb.base import OEB_IMAGES
from calibre.utils.config import test_eight_code

# To archive plugins {{{
class HTML2ZIP(FileTypePlugin):
    name = 'HTML to ZIP'
    author = 'Kovid Goyal'
    description = textwrap.dedent(_('''\
Follow all local links in an HTML file and create a ZIP \
file containing all linked files. This plugin is run \
every time you add an HTML file to the library.\
'''))
    version = numeric_version
    file_types = set(['html', 'htm', 'xhtml', 'xhtm', 'shtm', 'shtml'])
    supported_platforms = ['windows', 'osx', 'linux']
    on_import = True

    def run(self, htmlfile):
        from calibre.ptempfile import TemporaryDirectory
        from calibre.gui2.convert.gui_conversion import gui_convert
        from calibre.customize.conversion import OptionRecommendation
        from calibre.ebooks.epub import initialize_container

        with TemporaryDirectory('_plugin_html2zip') as tdir:
            recs =[('debug_pipeline', tdir, OptionRecommendation.HIGH)]
            recs.append(['keep_ligatures', True, OptionRecommendation.HIGH])
            if self.site_customization and self.site_customization.strip():
                recs.append(['input_encoding', self.site_customization.strip(),
                    OptionRecommendation.HIGH])
            gui_convert(htmlfile, tdir, recs, abort_after_input_dump=True)
            of = self.temporary_file('_plugin_html2zip.zip')
            tdir = os.path.join(tdir, 'input')
            opf = glob.glob(os.path.join(tdir, '*.opf'))[0]
            ncx = glob.glob(os.path.join(tdir, '*.ncx'))
            if ncx:
                os.remove(ncx[0])
            epub = initialize_container(of.name, os.path.basename(opf))
            epub.add_dir(tdir)
            epub.close()

        return of.name

    def customization_help(self, gui=False):
        return _('Character encoding for the input HTML files. Common choices '
        'include: cp1252, latin1, iso-8859-1 and utf-8.')


class PML2PMLZ(FileTypePlugin):
    name = 'PML to PMLZ'
    author = 'John Schember'
    description = _('Create a PMLZ archive containing the PML file '
        'and all images in the directory pmlname_img or images. '
        'This plugin is run every time you add '
        'a PML file to the library.')
    version = numeric_version
    file_types = set(['pml'])
    supported_platforms = ['windows', 'osx', 'linux']
    on_import = True

    def run(self, pmlfile):
        import zipfile

        of = self.temporary_file('_plugin_pml2pmlz.pmlz')
        pmlz = zipfile.ZipFile(of.name, 'w')
        pmlz.write(pmlfile, os.path.basename(pmlfile), zipfile.ZIP_DEFLATED)

        pml_img = os.path.splitext(pmlfile)[0] + '_img'
        i_img = os.path.join(os.path.dirname(pmlfile),'images')
        img_dir = pml_img if os.path.isdir(pml_img) else i_img if \
            os.path.isdir(i_img) else ''
        if img_dir:
            for image in glob.glob(os.path.join(img_dir, '*.png')):
                pmlz.write(image, os.path.join('images', (os.path.basename(image))))
        pmlz.close()

        return of.name

class TXT2TXTZ(FileTypePlugin):
    name = 'TXT to TXTZ'
    author = 'John Schember'
    description = _('Create a TXTZ archive when a TXT file is imported '
        'containing Markdown or Textile references to images. The referenced '
        'images as well as the TXT file are added to the archive.')
    version = numeric_version
    file_types = set(['txt', 'text'])
    supported_platforms = ['windows', 'osx', 'linux']
    on_import = True

    def _get_image_references(self, txt, base_dir):
        images = []

        # Textile
        for m in re.finditer(ur'(?mu)(?:[\[{])?\!(?:\. )?(?P<path>[^\s(!]+)\s?(?:\(([^\)]+)\))?\!(?::(\S+))?(?:[\]}]|(?=\s|$))', txt):
            path = m.group('path')
            if path and not os.path.isabs(path) and guess_type(path)[0] in OEB_IMAGES and os.path.exists(os.path.join(base_dir, path)):
                images.append(path)

        # Markdown inline
        for m in re.finditer(ur'(?mu)\!\[([^\]\[]*(\[[^\]\[]*(\[[^\]\[]*(\[[^\]\[]*(\[[^\]\[]*(\[[^\]\[]*(\[[^\]\[]*\])*[^\]\[]*\])*[^\]\[]*\])*[^\]\[]*\])*[^\]\[]*\])*[^\]\[]*\])*[^\]\[]*)\]\s*\((?P<path>[^\)]*)\)', txt):
            path = m.group('path')
            if path and not os.path.isabs(path) and guess_type(path)[0] in OEB_IMAGES and os.path.exists(os.path.join(base_dir, path)):
                images.append(path)

        # Markdown reference
        refs = {}
        for m in re.finditer(ur'(?mu)^(\ ?\ ?\ ?)\[(?P<id>[^\]]*)\]:\s*(?P<path>[^\s]*)$', txt):
            if m.group('id') and m.group('path'):
                refs[m.group('id')] = m.group('path')
        for m in re.finditer(ur'(?mu)\!\[([^\]\[]*(\[[^\]\[]*(\[[^\]\[]*(\[[^\]\[]*(\[[^\]\[]*(\[[^\]\[]*(\[[^\]\[]*\])*[^\]\[]*\])*[^\]\[]*\])*[^\]\[]*\])*[^\]\[]*\])*[^\]\[]*\])*[^\]\[]*)\]\s*\[(?P<id>[^\]]*)\]', txt):
            path = refs.get(m.group('id'), None)
            if path and not os.path.isabs(path) and guess_type(path)[0] in OEB_IMAGES and os.path.exists(os.path.join(base_dir, path)):
                images.append(path)

        # Remove duplicates
        return list(set(images))

    def run(self, path_to_ebook):
        with open(path_to_ebook, 'rb') as ebf:
            txt = ebf.read()
        base_dir = os.path.dirname(path_to_ebook)
        images = self._get_image_references(txt, base_dir)

        if images:
            # Create TXTZ and put file plus images inside of it.
            import zipfile
            of = self.temporary_file('_plugin_txt2txtz.txtz')
            txtz = zipfile.ZipFile(of.name, 'w')
            # Add selected TXT file to archive.
            txtz.write(path_to_ebook, os.path.basename(path_to_ebook), zipfile.ZIP_DEFLATED)
            # metadata.opf
            if os.path.exists(os.path.join(base_dir, 'metadata.opf')):
                txtz.write(os.path.join(base_dir, 'metadata.opf'), 'metadata.opf', zipfile.ZIP_DEFLATED)
            else:
                from calibre.ebooks.metadata.txt import get_metadata
                with open(path_to_ebook, 'rb') as ebf:
                    mi = get_metadata(ebf)
                opf = metadata_to_opf(mi)
                txtz.writestr('metadata.opf', opf, zipfile.ZIP_DEFLATED)
            # images
            for image in images:
                txtz.write(os.path.join(base_dir, image), image)
            txtz.close()

            return of.name
        else:
            # No images so just import the TXT file.
            return path_to_ebook

# }}}

# Metadata reader plugins {{{
class ComicMetadataReader(MetadataReaderPlugin):

    name = 'Read comic metadata'
    file_types = set(['cbr', 'cbz'])
    description = _('Extract cover from comic files')

    def get_metadata(self, stream, ftype):
        if hasattr(stream, 'seek') and hasattr(stream, 'tell'):
            pos = stream.tell()
            id_ = stream.read(3)
            stream.seek(pos)
            if id_ == b'Rar':
                ftype = 'cbr'
            elif id_.startswith(b'PK'):
                ftype = 'cbz'
        if ftype == 'cbr':
            from calibre.libunrar import extract_first_alphabetically as extract_first
            extract_first
        else:
            from calibre.libunzip import extract_member
            extract_first = functools.partial(extract_member,
                    sort_alphabetically=True)
        from calibre.ebooks.metadata import MetaInformation
        ret = extract_first(stream)
        mi = MetaInformation(None, None)
        stream.seek(0)
        if ftype == 'cbz':
            try:
                mi.smart_update(get_cbz_metadata(stream))
            except:
                pass
        if ret is not None:
            path, data = ret
            ext = os.path.splitext(path)[1][1:]
            mi.cover_data = (ext.lower(), data)
        return mi

class CHMMetadataReader(MetadataReaderPlugin):

    name        = 'Read CHM metadata'
    file_types  = set(['chm'])
    description = _('Read metadata from %s files') % 'CHM'

    def get_metadata(self, stream, ftype):
        from calibre.ebooks.chm.metadata import get_metadata
        return get_metadata(stream)


class EPUBMetadataReader(MetadataReaderPlugin):

    name        = 'Read EPUB metadata'
    file_types  = set(['epub'])
    description = _('Read metadata from %s files')%'EPUB'

    def get_metadata(self, stream, ftype):
        from calibre.ebooks.metadata.epub import get_metadata, get_quick_metadata
        if self.quick:
            return get_quick_metadata(stream)
        return get_metadata(stream)

class FB2MetadataReader(MetadataReaderPlugin):

    name        = 'Read FB2 metadata'
    file_types  = set(['fb2'])
    description = _('Read metadata from %s files')%'FB2'

    def get_metadata(self, stream, ftype):
        from calibre.ebooks.metadata.fb2 import get_metadata
        return get_metadata(stream)

class HTMLMetadataReader(MetadataReaderPlugin):

    name        = 'Read HTML metadata'
    file_types  = set(['html'])
    description = _('Read metadata from %s files')%'HTML'

    def get_metadata(self, stream, ftype):
        from calibre.ebooks.metadata.html import get_metadata
        return get_metadata(stream)

class HTMLZMetadataReader(MetadataReaderPlugin):

    name        = 'Read HTMLZ metadata'
    file_types  = set(['htmlz'])
    description = _('Read metadata from %s files') % 'HTMLZ'
    author      = 'John Schember'

    def get_metadata(self, stream, ftype):
        from calibre.ebooks.metadata.extz import get_metadata
        return get_metadata(stream)

class IMPMetadataReader(MetadataReaderPlugin):

    name        = 'Read IMP metadata'
    file_types  = set(['imp'])
    description = _('Read metadata from %s files')%'IMP'
    author      = 'Ashish Kulkarni'

    def get_metadata(self, stream, ftype):
        from calibre.ebooks.metadata.imp import get_metadata
        return get_metadata(stream)

class LITMetadataReader(MetadataReaderPlugin):

    name        = 'Read LIT metadata'
    file_types  = set(['lit'])
    description = _('Read metadata from %s files')%'LIT'

    def get_metadata(self, stream, ftype):
        from calibre.ebooks.metadata.lit import get_metadata
        return get_metadata(stream)

class LRFMetadataReader(MetadataReaderPlugin):

    name        = 'Read LRF metadata'
    file_types  = set(['lrf'])
    description = _('Read metadata from %s files')%'LRF'

    def get_metadata(self, stream, ftype):
        from calibre.ebooks.lrf.meta import get_metadata
        return get_metadata(stream)

class LRXMetadataReader(MetadataReaderPlugin):

    name        = 'Read LRX metadata'
    file_types  = set(['lrx'])
    description = _('Read metadata from %s files')%'LRX'

    def get_metadata(self, stream, ftype):
        from calibre.ebooks.metadata.lrx import get_metadata
        return get_metadata(stream)

class MOBIMetadataReader(MetadataReaderPlugin):

    name        = 'Read MOBI metadata'
    file_types  = set(['mobi', 'prc', 'azw'])
    description = _('Read metadata from %s files')%'MOBI'

    def get_metadata(self, stream, ftype):
        from calibre.ebooks.mobi.reader import get_metadata
        return get_metadata(stream)

class ODTMetadataReader(MetadataReaderPlugin):

    name        = 'Read ODT metadata'
    file_types  = set(['odt'])
    description = _('Read metadata from %s files')%'ODT'

    def get_metadata(self, stream, ftype):
        from calibre.ebooks.metadata.odt import get_metadata
        return get_metadata(stream)

class OPFMetadataReader(MetadataReaderPlugin):

    name        = 'Read OPF metadata'
    file_types  = set(['opf'])
    description = _('Read metadata from %s files')%'OPF'

    def get_metadata(self, stream, ftype):
        from calibre.ebooks.metadata.opf2 import OPF
        return OPF(stream, os.getcwd()).to_book_metadata()

class PDBMetadataReader(MetadataReaderPlugin):

    name        = 'Read PDB metadata'
    file_types  = set(['pdb'])
    description = _('Read metadata from %s files') % 'PDB'
    author      = 'John Schember'

    def get_metadata(self, stream, ftype):
        from calibre.ebooks.metadata.pdb import get_metadata
        return get_metadata(stream)

class PDFMetadataReader(MetadataReaderPlugin):

    name        = 'Read PDF metadata'
    file_types  = set(['pdf'])
    description = _('Read metadata from %s files')%'PDF'

    def get_metadata(self, stream, ftype):
        from calibre.ebooks.metadata.pdf import get_metadata, get_quick_metadata
        if self.quick:
            return get_quick_metadata(stream)
        return get_metadata(stream)

class PMLMetadataReader(MetadataReaderPlugin):

    name        = 'Read PML metadata'
    file_types  = set(['pml', 'pmlz'])
    description = _('Read metadata from %s files') % 'PML'
    author      = 'John Schember'

    def get_metadata(self, stream, ftype):
        from calibre.ebooks.metadata.pml import get_metadata
        return get_metadata(stream)

class RARMetadataReader(MetadataReaderPlugin):

    name = 'Read RAR metadata'
    file_types = set(['rar'])
    description = _('Read metadata from ebooks in RAR archives')

    def get_metadata(self, stream, ftype):
        from calibre.ebooks.metadata.rar import get_metadata
        return get_metadata(stream)

class RBMetadataReader(MetadataReaderPlugin):

    name        = 'Read RB metadata'
    file_types  = set(['rb'])
    description = _('Read metadata from %s files')%'RB'
    author      = 'Ashish Kulkarni'

    def get_metadata(self, stream, ftype):
        from calibre.ebooks.metadata.rb import get_metadata
        return get_metadata(stream)

class RTFMetadataReader(MetadataReaderPlugin):

    name        = 'Read RTF metadata'
    file_types  = set(['rtf'])
    description = _('Read metadata from %s files')%'RTF'

    def get_metadata(self, stream, ftype):
        from calibre.ebooks.metadata.rtf import get_metadata
        return get_metadata(stream)

class SNBMetadataReader(MetadataReaderPlugin):

    name        = 'Read SNB metadata'
    file_types  = set(['snb'])
    description = _('Read metadata from %s files') % 'SNB'
    author      = 'Li Fanxi'

    def get_metadata(self, stream, ftype):
        from calibre.ebooks.metadata.snb import get_metadata
        return get_metadata(stream)

class TOPAZMetadataReader(MetadataReaderPlugin):

    name        = 'Read Topaz metadata'
    file_types  = set(['tpz', 'azw1'])
    description = _('Read metadata from %s files')%'MOBI'

    def get_metadata(self, stream, ftype):
        from calibre.ebooks.metadata.topaz import get_metadata
        return get_metadata(stream)

class TXTMetadataReader(MetadataReaderPlugin):

    name        = 'Read TXT metadata'
    file_types  = set(['txt'])
    description = _('Read metadata from %s files') % 'TXT'
    author      = 'John Schember'

    def get_metadata(self, stream, ftype):
        from calibre.ebooks.metadata.txt import get_metadata
        return get_metadata(stream)

class TXTZMetadataReader(MetadataReaderPlugin):

    name        = 'Read TXTZ metadata'
    file_types  = set(['txtz'])
    description = _('Read metadata from %s files') % 'TXTZ'
    author      = 'John Schember'

    def get_metadata(self, stream, ftype):
        from calibre.ebooks.metadata.extz import get_metadata
        return get_metadata(stream)

class ZipMetadataReader(MetadataReaderPlugin):

    name = 'Read ZIP metadata'
    file_types = set(['zip', 'oebzip'])
    description = _('Read metadata from ebooks in ZIP archives')

    def get_metadata(self, stream, ftype):
        from calibre.ebooks.metadata.zip import get_metadata
        return get_metadata(stream)
# }}}

# Metadata writer plugins {{{

class EPUBMetadataWriter(MetadataWriterPlugin):

    name = 'Set EPUB metadata'
    file_types = set(['epub'])
    description = _('Set metadata in %s files')%'EPUB'

    def set_metadata(self, stream, mi, type):
        from calibre.ebooks.metadata.epub import set_metadata
        set_metadata(stream, mi, apply_null=self.apply_null)

class HTMLZMetadataWriter(MetadataWriterPlugin):

    name        = 'Set HTMLZ metadata'
    file_types  = set(['htmlz'])
    description = _('Set metadata from %s files') % 'HTMLZ'
    author      = 'John Schember'

    def set_metadata(self, stream, mi, type):
        from calibre.ebooks.metadata.extz import set_metadata
        set_metadata(stream, mi)

class LRFMetadataWriter(MetadataWriterPlugin):

    name = 'Set LRF metadata'
    file_types = set(['lrf'])
    description = _('Set metadata in %s files')%'LRF'

    def set_metadata(self, stream, mi, type):
        from calibre.ebooks.lrf.meta import set_metadata
        set_metadata(stream, mi)

class MOBIMetadataWriter(MetadataWriterPlugin):

    name        = 'Set MOBI metadata'
    file_types  = set(['mobi', 'prc', 'azw'])
    description = _('Set metadata in %s files')%'MOBI'
    author      = 'Marshall T. Vandegrift'

    def set_metadata(self, stream, mi, type):
        from calibre.ebooks.metadata.mobi import set_metadata
        set_metadata(stream, mi)

class PDBMetadataWriter(MetadataWriterPlugin):

    name        = 'Set PDB metadata'
    file_types  = set(['pdb'])
    description = _('Set metadata from %s files') % 'PDB'
    author      = 'John Schember'

    def set_metadata(self, stream, mi, type):
        from calibre.ebooks.metadata.pdb import set_metadata
        set_metadata(stream, mi)

class PDFMetadataWriter(MetadataWriterPlugin):

    name        = 'Set PDF metadata'
    file_types  = set(['pdf'])
    description = _('Set metadata in %s files') % 'PDF'
    author      = 'Kovid Goyal'

    def set_metadata(self, stream, mi, type):
        from calibre.ebooks.metadata.pdf import set_metadata
        set_metadata(stream, mi)

class RTFMetadataWriter(MetadataWriterPlugin):

    name = 'Set RTF metadata'
    file_types = set(['rtf'])
    description = _('Set metadata in %s files')%'RTF'

    def set_metadata(self, stream, mi, type):
        from calibre.ebooks.metadata.rtf import set_metadata
        set_metadata(stream, mi)

class TOPAZMetadataWriter(MetadataWriterPlugin):

    name        = 'Set TOPAZ metadata'
    file_types  = set(['tpz', 'azw1'])
    description = _('Set metadata in %s files')%'TOPAZ'
    author      = 'Greg Riker'

    def set_metadata(self, stream, mi, type):
        from calibre.ebooks.metadata.topaz import set_metadata
        set_metadata(stream, mi)

class TXTZMetadataWriter(MetadataWriterPlugin):

    name        = 'Set TXTZ metadata'
    file_types  = set(['txtz'])
    description = _('Set metadata from %s files') % 'TXTZ'
    author      = 'John Schember'

    def set_metadata(self, stream, mi, type):
        from calibre.ebooks.metadata.extz import set_metadata
        set_metadata(stream, mi)

# }}}

from calibre.ebooks.comic.input import ComicInput
from calibre.ebooks.epub.input import EPUBInput
from calibre.ebooks.fb2.input import FB2Input
from calibre.ebooks.html.input import HTMLInput
from calibre.ebooks.htmlz.input import HTMLZInput
from calibre.ebooks.lit.input import LITInput
from calibre.ebooks.mobi.input import MOBIInput
from calibre.ebooks.odt.input import ODTInput
from calibre.ebooks.pdb.input import PDBInput
from calibre.ebooks.pdf.input import PDFInput
from calibre.ebooks.pml.input import PMLInput
from calibre.ebooks.rb.input import RBInput
from calibre.web.feeds.input import RecipeInput
from calibre.ebooks.rtf.input import RTFInput
from calibre.ebooks.tcr.input import TCRInput
from calibre.ebooks.txt.input import TXTInput
from calibre.ebooks.lrf.input import LRFInput
from calibre.ebooks.chm.input import CHMInput
from calibre.ebooks.snb.input import SNBInput

from calibre.ebooks.epub.output import EPUBOutput
from calibre.ebooks.fb2.output import FB2Output
from calibre.ebooks.lit.output import LITOutput
from calibre.ebooks.lrf.output import LRFOutput
from calibre.ebooks.mobi.output import MOBIOutput
from calibre.ebooks.oeb.output import OEBOutput
from calibre.ebooks.pdb.output import PDBOutput
from calibre.ebooks.pdf.output import PDFOutput
from calibre.ebooks.pml.output import PMLOutput
from calibre.ebooks.rb.output import RBOutput
from calibre.ebooks.rtf.output import RTFOutput
from calibre.ebooks.tcr.output import TCROutput
from calibre.ebooks.txt.output import TXTOutput
from calibre.ebooks.txt.output import TXTZOutput
from calibre.ebooks.html.output import HTMLOutput
from calibre.ebooks.htmlz.output import HTMLZOutput
from calibre.ebooks.snb.output import SNBOutput

from calibre.customize.profiles import input_profiles, output_profiles

from calibre.devices.apple.driver import ITUNES
from calibre.devices.hanlin.driver import HANLINV3, HANLINV5, BOOX, SPECTRA
from calibre.devices.blackberry.driver import BLACKBERRY
from calibre.devices.cybook.driver import CYBOOK, ORIZON
from calibre.devices.eb600.driver import EB600, COOL_ER, SHINEBOOK, \
                POCKETBOOK360, GER2, ITALICA, ECLICTO, DBOOK, INVESBOOK, \
                BOOQ, ELONEX, POCKETBOOK301, MENTOR, POCKETBOOK602, \
                POCKETBOOK701
from calibre.devices.iliad.driver import ILIAD
from calibre.devices.irexdr.driver import IREXDR1000, IREXDR800
from calibre.devices.jetbook.driver import JETBOOK, MIBUK, JETBOOK_MINI
from calibre.devices.kindle.driver import KINDLE, KINDLE2, KINDLE_DX
from calibre.devices.nook.driver import NOOK, NOOK_COLOR
from calibre.devices.prs505.driver import PRS505
from calibre.devices.android.driver import ANDROID, S60
from calibre.devices.nokia.driver import N770, N810, E71X, E52
from calibre.devices.eslick.driver import ESLICK, EBK52
from calibre.devices.nuut2.driver import NUUT2
from calibre.devices.iriver.driver import IRIVER_STORY
from calibre.devices.binatone.driver import README
from calibre.devices.hanvon.driver import N516, EB511, ALEX, AZBOOKA, THEBOOK
from calibre.devices.edge.driver import EDGE
from calibre.devices.teclast.driver import TECLAST_K3, NEWSMY, IPAPYRUS, \
        SOVOS, PICO, SUNSTECH_EB700, ARCHOS7O, STASH, WEXLER
from calibre.devices.sne.driver import SNE
from calibre.devices.misc import PALMPRE, AVANT, SWEEX, PDNOVEL, \
        GEMEI, VELOCITYMICRO, PDNOVEL_KOBO, LUMIREAD, ALURATEK_COLOR, \
        TREKSTOR, EEEREADER, NEXTBOOK
from calibre.devices.folder_device.driver import FOLDER_DEVICE_FOR_CONFIG
from calibre.devices.kobo.driver import KOBO
from calibre.devices.bambook.driver import BAMBOOK

from calibre.library.catalog import CSV_XML, EPUB_MOBI, BIBTEX
from calibre.ebooks.epub.fix.unmanifested import Unmanifested
from calibre.ebooks.epub.fix.epubcheck import Epubcheck

plugins = [HTML2ZIP, PML2PMLZ, TXT2TXTZ, ArchiveExtract, CSV_XML, EPUB_MOBI, BIBTEX, Unmanifested,
        Epubcheck, ]

if test_eight_code:
# New metadata download plugins {{{
    from calibre.ebooks.metadata.sources.google import GoogleBooks
    from calibre.ebooks.metadata.sources.amazon import Amazon
    from calibre.ebooks.metadata.sources.openlibrary import OpenLibrary
    from calibre.ebooks.metadata.sources.isbndb import ISBNDB
    from calibre.ebooks.metadata.sources.overdrive import OverDrive

    plugins += [GoogleBooks, Amazon, OpenLibrary, ISBNDB, OverDrive]

# }}}
else:
    from calibre.ebooks.metadata.fetch import GoogleBooks, ISBNDB, Amazon, \
        KentDistrictLibrary, Overdrive
    from calibre.ebooks.metadata.douban import DoubanBooks
    from calibre.ebooks.metadata.nicebooks import NiceBooks, NiceBooksCovers
    from calibre.ebooks.metadata.covers import OpenLibraryCovers, \
            AmazonCovers, DoubanCovers, OverdriveCovers

    plugins += [GoogleBooks, ISBNDB, Amazon, Overdrive,
        OpenLibraryCovers, AmazonCovers, DoubanCovers, OverdriveCovers,
        NiceBooksCovers, KentDistrictLibrary, DoubanBooks, NiceBooks]

plugins += [
    ComicInput,
    EPUBInput,
    FB2Input,
    HTMLInput,
    HTMLZInput,
    LITInput,
    MOBIInput,
    ODTInput,
    PDBInput,
    PDFInput,
    PMLInput,
    RBInput,
    RecipeInput,
    RTFInput,
    TCRInput,
    TXTInput,
    LRFInput,
    CHMInput,
    SNBInput,
]
plugins += [
    EPUBOutput,
    FB2Output,
    LITOutput,
    LRFOutput,
    MOBIOutput,
    OEBOutput,
    PDBOutput,
    PDFOutput,
    PMLOutput,
    RBOutput,
    RTFOutput,
    TCROutput,
    TXTOutput,
    TXTZOutput,
    HTMLOutput,
    HTMLZOutput,
    SNBOutput,
]
# Order here matters. The first matched device is the one used.
plugins += [
    HANLINV3,
    HANLINV5,
    BLACKBERRY,
    CYBOOK,
    ORIZON,
    ILIAD,
    IREXDR1000,
    IREXDR800,
    JETBOOK,
    JETBOOK_MINI,
    MIBUK,
    SHINEBOOK,
    POCKETBOOK360, POCKETBOOK301, POCKETBOOK602, POCKETBOOK701,
    KINDLE,
    KINDLE2,
    KINDLE_DX,
    NOOK,
    NOOK_COLOR,
    PRS505,
    ANDROID,
    S60,
    N770,
    E71X,
    E52,
    N810,
    COOL_ER,
    ESLICK,
    EBK52,
    NUUT2,
    IRIVER_STORY,
    GER2,
    ITALICA,
    ECLICTO,
    DBOOK,
    INVESBOOK,
    BOOX,
    BOOQ,
    EB600,
    README,
    N516,
    THEBOOK,
    EB511,
    ELONEX,
    TECLAST_K3,
    NEWSMY,
    PICO, SUNSTECH_EB700, ARCHOS7O, SOVOS, STASH, WEXLER,
    IPAPYRUS,
    EDGE,
    SNE,
    ALEX,
    PALMPRE,
    KOBO,
    AZBOOKA,
    FOLDER_DEVICE_FOR_CONFIG,
    AVANT,
    MENTOR,
    SWEEX,
    PDNOVEL,
    SPECTRA,
    GEMEI,
    VELOCITYMICRO,
    PDNOVEL_KOBO,
    LUMIREAD,
    ALURATEK_COLOR,
    BAMBOOK,
    TREKSTOR,
    EEEREADER,
    NEXTBOOK,
    ITUNES,
]
plugins += [x for x in list(locals().values()) if isinstance(x, type) and \
                                        x.__name__.endswith('MetadataReader')]
plugins += [x for x in list(locals().values()) if isinstance(x, type) and \
                                        x.__name__.endswith('MetadataWriter')]
plugins += input_profiles + output_profiles

# Interface Actions {{{

class ActionAdd(InterfaceActionBase):
    name = 'Add Books'
    actual_plugin = 'calibre.gui2.actions.add:AddAction'

class ActionFetchAnnotations(InterfaceActionBase):
    name = 'Fetch Annotations'
    actual_plugin = 'calibre.gui2.actions.annotate:FetchAnnotationsAction'

class ActionGenerateCatalog(InterfaceActionBase):
    name = 'Generate Catalog'
    actual_plugin = 'calibre.gui2.actions.catalog:GenerateCatalogAction'

class ActionConvert(InterfaceActionBase):
    name = 'Convert Books'
    actual_plugin = 'calibre.gui2.actions.convert:ConvertAction'

class ActionDelete(InterfaceActionBase):
    name = 'Remove Books'
    actual_plugin = 'calibre.gui2.actions.delete:DeleteAction'

class ActionEditMetadata(InterfaceActionBase):
    name = 'Edit Metadata'
    actual_plugin = 'calibre.gui2.actions.edit_metadata:EditMetadataAction'

class ActionView(InterfaceActionBase):
    name = 'View'
    actual_plugin = 'calibre.gui2.actions.view:ViewAction'

class ActionFetchNews(InterfaceActionBase):
    name = 'Fetch News'
    actual_plugin = 'calibre.gui2.actions.fetch_news:FetchNewsAction'

class ActionSaveToDisk(InterfaceActionBase):
    name = 'Save To Disk'
    actual_plugin = 'calibre.gui2.actions.save_to_disk:SaveToDiskAction'

class ActionShowBookDetails(InterfaceActionBase):
    name = 'Show Book Details'
    actual_plugin = 'calibre.gui2.actions.show_book_details:ShowBookDetailsAction'

class ActionRestart(InterfaceActionBase):
    name = 'Restart'
    actual_plugin = 'calibre.gui2.actions.restart:RestartAction'

class ActionOpenFolder(InterfaceActionBase):
    name = 'Open Folder'
    actual_plugin = 'calibre.gui2.actions.open:OpenFolderAction'

class ActionSendToDevice(InterfaceActionBase):
    name = 'Send To Device'
    actual_plugin = 'calibre.gui2.actions.device:SendToDeviceAction'

class ActionConnectShare(InterfaceActionBase):
    name = 'Connect Share'
    actual_plugin = 'calibre.gui2.actions.device:ConnectShareAction'

class ActionHelp(InterfaceActionBase):
    name = 'Help'
    actual_plugin = 'calibre.gui2.actions.help:HelpAction'

class ActionPreferences(InterfaceActionBase):
    name = 'Preferences'
    actual_plugin = 'calibre.gui2.actions.preferences:PreferencesAction'

class ActionSimilarBooks(InterfaceActionBase):
    name = 'Similar Books'
    actual_plugin = 'calibre.gui2.actions.similar_books:SimilarBooksAction'

class ActionChooseLibrary(InterfaceActionBase):
    name = 'Choose Library'
    actual_plugin = 'calibre.gui2.actions.choose_library:ChooseLibraryAction'

class ActionAddToLibrary(InterfaceActionBase):
    name = 'Add To Library'
    actual_plugin = 'calibre.gui2.actions.add_to_library:AddToLibraryAction'

class ActionEditCollections(InterfaceActionBase):
    name = 'Edit Collections'
    actual_plugin = 'calibre.gui2.actions.edit_collections:EditCollectionsAction'

class ActionCopyToLibrary(InterfaceActionBase):
    name = 'Copy To Library'
    actual_plugin = 'calibre.gui2.actions.copy_to_library:CopyToLibraryAction'

class ActionTweakEpub(InterfaceActionBase):
    name = 'Tweak ePub'
    actual_plugin = 'calibre.gui2.actions.tweak_epub:TweakEpubAction'

class ActionNextMatch(InterfaceActionBase):
    name = 'Next Match'
    actual_plugin = 'calibre.gui2.actions.next_match:NextMatchAction'

class ActionStore(InterfaceActionBase):
    name = 'Store'
    author = 'John Schember'
    actual_plugin = 'calibre.gui2.actions.store:StoreAction'

plugins += [ActionAdd, ActionFetchAnnotations, ActionGenerateCatalog,
        ActionConvert, ActionDelete, ActionEditMetadata, ActionView,
        ActionFetchNews, ActionSaveToDisk, ActionShowBookDetails,
        ActionRestart, ActionOpenFolder, ActionConnectShare,
        ActionSendToDevice, ActionHelp, ActionPreferences, ActionSimilarBooks,
        ActionAddToLibrary, ActionEditCollections, ActionChooseLibrary,
        ActionCopyToLibrary, ActionTweakEpub, ActionNextMatch]

if test_eight_code:
    plugins += [ActionStore]

# }}}

# Preferences Plugins {{{

class LookAndFeel(PreferencesPlugin):
    name = 'Look & Feel'
    icon = I('lookfeel.png')
    gui_name = _('Look and Feel')
    category = 'Interface'
    gui_category = _('Interface')
    category_order = 1
    name_order = 1
    config_widget = 'calibre.gui2.preferences.look_feel'
    description = _('Adjust the look and feel of the calibre interface'
            ' to suit your tastes')

class Behavior(PreferencesPlugin):
    name = 'Behavior'
    icon = I('config.png')
    gui_name = _('Behavior')
    category = 'Interface'
    gui_category = _('Interface')
    category_order = 1
    name_order = 2
    config_widget = 'calibre.gui2.preferences.behavior'
    description = _('Change the way calibre behaves')

class Columns(PreferencesPlugin):
    name = 'Custom Columns'
    icon = I('column.png')
    gui_name = _('Add your own columns')
    category = 'Interface'
    gui_category = _('Interface')
    category_order = 1
    name_order = 3
    config_widget = 'calibre.gui2.preferences.columns'
    description = _('Add/remove your own columns to the calibre book list')

class Toolbar(PreferencesPlugin):
    name = 'Toolbar'
    icon = I('wizard.png')
    gui_name = _('Toolbar')
    category = 'Interface'
    gui_category = _('Interface')
    category_order = 1
    name_order = 4
    config_widget = 'calibre.gui2.preferences.toolbar'
    description = _('Customize the toolbars and context menus, changing which'
            ' actions are available in each')

class Search(PreferencesPlugin):
    name = 'Search'
    icon = I('search.png')
    gui_name = _('Searching')
    category = 'Interface'
    gui_category = _('Interface')
    category_order = 1
    name_order = 5
    config_widget = 'calibre.gui2.preferences.search'
    description = _('Customize the way searching for books works in calibre')

class InputOptions(PreferencesPlugin):
    name = 'Input Options'
    icon = I('arrow-down.png')
    gui_name = _('Input Options')
    category = 'Conversion'
    gui_category = _('Conversion')
    category_order = 2
    name_order = 1
    config_widget = 'calibre.gui2.preferences.conversion:InputOptions'
    description = _('Set conversion options specific to each input format')

class CommonOptions(PreferencesPlugin):
    name = 'Common Options'
    icon = I('convert.png')
    gui_name = _('Common Options')
    category = 'Conversion'
    gui_category = _('Conversion')
    category_order = 2
    name_order = 2
    config_widget = 'calibre.gui2.preferences.conversion:CommonOptions'
    description = _('Set conversion options common to all formats')

class OutputOptions(PreferencesPlugin):
    name = 'Output Options'
    icon = I('arrow-up.png')
    gui_name = _('Output Options')
    category = 'Conversion'
    gui_category = _('Conversion')
    category_order = 2
    name_order = 3
    config_widget = 'calibre.gui2.preferences.conversion:OutputOptions'
    description = _('Set conversion options specific to each output format')

class Adding(PreferencesPlugin):
    name = 'Adding'
    icon = I('add_book.png')
    gui_name = _('Adding books')
    category = 'Import/Export'
    gui_category = _('Import/Export')
    category_order = 3
    name_order = 1
    config_widget = 'calibre.gui2.preferences.adding'
    description = _('Control how calibre reads metadata from files when '
            'adding books')

class Saving(PreferencesPlugin):
    name = 'Saving'
    icon = I('save.png')
    gui_name = _('Saving books to disk')
    category = 'Import/Export'
    gui_category = _('Import/Export')
    category_order = 3
    name_order = 2
    config_widget = 'calibre.gui2.preferences.saving'
    description = _('Control how calibre exports files from its database '
            'to disk when using Save to disk')

class Sending(PreferencesPlugin):
    name = 'Sending'
    icon = I('sync.png')
    gui_name = _('Sending books to devices')
    category = 'Import/Export'
    gui_category = _('Import/Export')
    category_order = 3
    name_order = 3
    config_widget = 'calibre.gui2.preferences.sending'
    description = _('Control how calibre transfers files to your '
            'ebook reader')

class Plugboard(PreferencesPlugin):
    name = 'Plugboard'
    icon = I('plugboard.png')
    gui_name = _('Metadata plugboards')
    category = 'Import/Export'
    gui_category = _('Import/Export')
    category_order = 3
    name_order = 4
    config_widget = 'calibre.gui2.preferences.plugboard'
    description = _('Change metadata fields before saving/sending')

class TemplateFunctions(PreferencesPlugin):
    name = 'TemplateFunctions'
    icon = I('template_funcs.png')
    gui_name = _('Template Functions')
    category = 'Advanced'
    gui_category = _('Advanced')
    category_order = 5
    name_order = 4
    config_widget = 'calibre.gui2.preferences.template_functions'
    description = _('Create your own template functions')

class Email(PreferencesPlugin):
    name = 'Email'
    icon = I('mail.png')
    gui_name = _('Sharing books by email')
    category = 'Sharing'
    gui_category = _('Sharing')
    category_order = 4
    name_order = 1
    config_widget = 'calibre.gui2.preferences.emailp'
    description = _('Setup sharing of books via email. Can be used '
            'for automatic sending of downloaded news to your devices')

class Server(PreferencesPlugin):
    name = 'Server'
    icon = I('network-server.png')
    gui_name = _('Sharing over the net')
    category = 'Sharing'
    gui_category = _('Sharing')
    category_order = 4
    name_order = 2
    config_widget = 'calibre.gui2.preferences.server'
    description = _('Setup the calibre Content Server which will '
            'give you access to your calibre library from anywhere, '
            'on any device, over the internet')

class MetadataSources(PreferencesPlugin):
    name = 'Metadata download'
    icon = I('metadata.png')
    gui_name = _('Metadata download')
    category = 'Sharing'
    gui_category = _('Sharing')
    category_order = 4
    name_order = 3
    config_widget = 'calibre.gui2.preferences.metadata_sources'
    description = _('Control how calibre downloads ebook metadata from the net')

class Plugins(PreferencesPlugin):
    name = 'Plugins'
    icon = I('plugins.png')
    gui_name = _('Plugins')
    category = 'Advanced'
    gui_category = _('Advanced')
    category_order = 5
    name_order = 1
    config_widget = 'calibre.gui2.preferences.plugins'
    description = _('Add/remove/customize various bits of calibre '
            'functionality')

class Tweaks(PreferencesPlugin):
    name = 'Tweaks'
    icon = I('drawer.png')
    gui_name = _('Tweaks')
    category = 'Advanced'
    gui_category = _('Advanced')
    category_order = 5
    name_order = 2
    config_widget = 'calibre.gui2.preferences.tweaks'
    description = _('Fine tune how calibre behaves in various contexts')

class Misc(PreferencesPlugin):
    name = 'Misc'
    icon = I('exec.png')
    gui_name = _('Miscellaneous')
    category = 'Advanced'
    gui_category = _('Advanced')
    category_order = 5
    name_order = 3
    config_widget = 'calibre.gui2.preferences.misc'
    description = _('Miscellaneous advanced configuration')

plugins += [LookAndFeel, Behavior, Columns, Toolbar, Search, InputOptions,
        CommonOptions, OutputOptions, Adding, Saving, Sending, Plugboard,
        Email, Server, Plugins, Tweaks, Misc, TemplateFunctions]

if test_eight_code:
    plugins.append(MetadataSources)

#}}}

<<<<<<< HEAD
# New metadata download plugins {{{
from calibre.ebooks.metadata.sources.google import GoogleBooks
from calibre.ebooks.metadata.sources.amazon import Amazon
from calibre.ebooks.metadata.sources.openlibrary import OpenLibrary
from calibre.ebooks.metadata.sources.overdrive import OverDrive

plugins += [GoogleBooks, Amazon, OpenLibrary]
=======
# Store plugins {{{
class StoreAmazonKindleStore(StoreBase):
    name = 'Amazon Kindle'
    description = _('Kindle books from Amazon')
    actual_plugin = 'calibre.gui2.store.amazon_plugin:AmazonKindleStore'

class StoreBaenWebScriptionStore(StoreBase):
    name = 'Baen WebScription'
    description = _('Ebooks for readers.')
    actual_plugin = 'calibre.gui2.store.baen_webscription_plugin:BaenWebScriptionStore'

class StoreBNStore(StoreBase):
    name = 'Barnes and Noble'
    description = _('Books, Textbooks, eBooks, Toys, Games and More.')
    actual_plugin = 'calibre.gui2.store.bn_plugin:BNStore'

class StoreBeWriteStore(StoreBase):
    name = 'BeWrite Books'
    description = _('Publishers of fine books.')
    actual_plugin = 'calibre.gui2.store.bewrite_plugin:BeWriteStore'

class StoreDieselEbooksStore(StoreBase):
    name = 'Diesel eBooks'
    description = _('World Famous eBook Store.')
    actual_plugin = 'calibre.gui2.store.diesel_ebooks_plugin:DieselEbooksStore'

class StoreEbookscomStore(StoreBase):
    name = 'eBooks.com'
    description = _('The digital bookstore.')
    actual_plugin = 'calibre.gui2.store.ebooks_com_plugin:EbookscomStore'

class StoreEHarlequinStoretore(StoreBase):
    name = 'eHarlequin'
    description = _('entertain, enrich, inspire.')
    actual_plugin = 'calibre.gui2.store.eharlequin_plugin:EHarlequinStore'

class StoreFeedbooksStore(StoreBase):
    name = 'Feedbooks'
    description = _('Read anywhere.')
    actual_plugin = 'calibre.gui2.store.feedbooks_plugin:FeedbooksStore'

class StoreGutenbergStore(StoreBase):
    name = 'Project Gutenberg'
    description = _('The first producer of free ebooks.')
    actual_plugin = 'calibre.gui2.store.gutenberg_plugin:GutenbergStore'

class StoreKoboStore(StoreBase):
    name = 'Kobo'
    description = _('eReading: anytime. anyplace.')
    actual_plugin = 'calibre.gui2.store.kobo_plugin:KoboStore'

class StoreManyBooksStore(StoreBase):
    name = 'ManyBooks'
    description = _('The best ebooks at the best price: free!')
    actual_plugin = 'calibre.gui2.store.manybooks_plugin:ManyBooksStore'

class StoreMobileReadStore(StoreBase):
    name = 'MobileRead'
    description = _('Ebooks handcrafted with the utmost care')
    actual_plugin = 'calibre.gui2.store.mobileread_plugin:MobileReadStore'

class StoreOpenLibraryStore(StoreBase):
    name = 'Open Library'
    description = _('One web page for every book.')
    actual_plugin = 'calibre.gui2.store.open_library_plugin:OpenLibraryStore'

class StoreSmashwordsStore(StoreBase):
    name = 'Smashwords'
    description = _('Your ebook. Your way.')
    actual_plugin = 'calibre.gui2.store.smashwords_plugin:SmashwordsStore'

plugins += [StoreAmazonKindleStore, StoreBaenWebScriptionStore, StoreBNStore,
    StoreBeWriteStore, StoreDieselEbooksStore, StoreEbookscomStore,
    StoreEHarlequinStoretore,
    StoreFeedbooksStore, StoreGutenbergStore, StoreKoboStore, StoreManyBooksStore,
    StoreMobileReadStore, StoreOpenLibraryStore, StoreSmashwordsStore]
>>>>>>> 94c4b74e

# }}}<|MERGE_RESOLUTION|>--- conflicted
+++ resolved
@@ -1102,15 +1102,6 @@
 
 #}}}
 
-<<<<<<< HEAD
-# New metadata download plugins {{{
-from calibre.ebooks.metadata.sources.google import GoogleBooks
-from calibre.ebooks.metadata.sources.amazon import Amazon
-from calibre.ebooks.metadata.sources.openlibrary import OpenLibrary
-from calibre.ebooks.metadata.sources.overdrive import OverDrive
-
-plugins += [GoogleBooks, Amazon, OpenLibrary]
-=======
 # Store plugins {{{
 class StoreAmazonKindleStore(StoreBase):
     name = 'Amazon Kindle'
@@ -1187,6 +1178,5 @@
     StoreEHarlequinStoretore,
     StoreFeedbooksStore, StoreGutenbergStore, StoreKoboStore, StoreManyBooksStore,
     StoreMobileReadStore, StoreOpenLibraryStore, StoreSmashwordsStore]
->>>>>>> 94c4b74e
 
 # }}}