--- conflicted
+++ resolved
@@ -82,7 +82,6 @@
                     mi.title = mi.title.decode(sys.getfilesystemencoding(),
                                                'replace')
         return mi
-
 
     def get_annotations(self, path_map):
         MBP_FORMATS = [u'azw', u'mobi', u'prc', u'txt']
@@ -182,16 +181,16 @@
         spanTag['style'] = 'font-weight:bold'
         if bookmark.book_format == 'pdf':
             spanTag.insert(0,NavigableString(
-                _("%(time)s<br />Last Page Read: %(loc)d (%(pr)d%%)") % \
-                            dict(time=strftime(u'%x', timestamp.timetuple()),
-                            loc=last_read_location,
-                            pr=percent_read)))
+                _("%(time)s<br />Last Page Read: %(loc)d (%(pr)d%%)") % dict(
+                    time=strftime(u'%x', timestamp.timetuple()),
+                    loc=last_read_location,
+                    pr=percent_read)))
         else:
             spanTag.insert(0,NavigableString(
-                _("%(time)s<br />Last Page Read: Location %(loc)d (%(pr)d%%)") % \
-                            dict(time=strftime(u'%x', timestamp.timetuple()),
-                            loc=last_read_location,
-                            pr=percent_read)))
+                _("%(time)s<br />Last Page Read: Location %(loc)d (%(pr)d%%)") % dict(
+                    time=strftime(u'%x', timestamp.timetuple()),
+                    loc=last_read_location,
+                    pr=percent_read)))
 
         divTag.insert(dtc, spanTag)
         dtc += 1
@@ -207,23 +206,23 @@
             for location in sorted(user_notes):
                 if user_notes[location]['text']:
                     annotations.append(
-                            _('<b>Location %(dl)d &bull; %(typ)s</b><br />%(text)s<br />') % \
-                                        dict(dl=user_notes[location]['displayed_location'],
-                                            typ=user_notes[location]['type'],
-                                            text=(user_notes[location]['text'] if \
-                                            user_notes[location]['type'] == 'Note' else \
-                                            '<i>%s</i>' % user_notes[location]['text'])))
+                            _('<b>Location %(dl)d &bull; %(typ)s</b><br />%(text)s<br />') % dict(
+                                dl=user_notes[location]['displayed_location'],
+                                typ=user_notes[location]['type'],
+                                text=(user_notes[location]['text'] if
+                                      user_notes[location]['type'] == 'Note' else
+                                      '<i>%s</i>' % user_notes[location]['text'])))
                 else:
                     if bookmark.book_format == 'pdf':
                         annotations.append(
-                                _('<b>Page %(dl)d &bull; %(typ)s</b><br />') % \
-                                    dict(dl=user_notes[location]['displayed_location'],
-                                        typ=user_notes[location]['type']))
+                                _('<b>Page %(dl)d &bull; %(typ)s</b><br />') % dict(
+                                    dl=user_notes[location]['displayed_location'],
+                                    typ=user_notes[location]['type']))
                     else:
                         annotations.append(
-                                _('<b>Location %(dl)d &bull; %(typ)s</b><br />') % \
-                                    dict(dl=user_notes[location]['displayed_location'],
-                                        typ=user_notes[location]['type']))
+                                _('<b>Location %(dl)d &bull; %(typ)s</b><br />') % dict(
+                                    dl=user_notes[location]['displayed_location'],
+                                    typ=user_notes[location]['type']))
 
             for annotation in annotations:
                 divTag.insert(dtc, annotation)
@@ -231,7 +230,6 @@
 
         ka_soup.insert(0,divTag)
         return ka_soup
-
 
     def add_annotation_to_library(self, db, db_id, annotation):
         from calibre.ebooks.BeautifulSoup import Tag
@@ -278,7 +276,7 @@
                 mi.comments = last_update
                 db.set_metadata(mc_id[0], mi)
             else:
-                mi = MetaInformation('My Clippings', authors = ['Kindle'])
+                mi = MetaInformation('My Clippings', authors=['Kindle'])
                 mi.tags = ['Clippings']
                 mi.comments = last_update
                 db.add_books([bm.value['path']], ['txt'], [mi])
@@ -290,7 +288,9 @@
 
     FORMATS     = ['azw', 'mobi', 'azw3', 'prc', 'azw1', 'tpz', 'azw4', 'pobi', 'pdf', 'txt']
     DELETE_EXTS    = KINDLE.DELETE_EXTS + ['.mbp1', '.mbs', '.sdr', '.han']
-    # On the Touch, there's also .asc files, but not using the same basename (for X-Ray & End Actions), azw3f & azw3r files, but all of them are in the .sdr sidecar folder
+    # On the Touch, there's also .asc files, but not using the same basename
+    # (for X-Ray & End Actions), azw3f & azw3r files, but all of them are in
+    # the .sdr sidecar folder
 
     PRODUCT_ID = [0x0002, 0x0004]
     BCD        = [0x0100]
@@ -298,68 +298,53 @@
     # SUPPORTS_SUB_DIRS_FOR_SCAN = True
 
     EXTRA_CUSTOMIZATION_MESSAGE = [
-        _('Send page number information when sending books') +
-            ':::' +
-            _('The Kindle 3 and newer versions can use page number information '
-              'in MOBI files. With this option, calibre will calculate and send'
-              ' this information to the Kindle when uploading MOBI files by'
-              ' USB. Note that the page numbers do not correspond to any paper'
-              ' book.'),
-        _('Page count calculation method') +
-            ':::' +
-<<<<<<< HEAD
-            _('There are two ways to generate the page number information. Using the more accurate '
-              'generator will produce pages that correspond better to a printed book. '
-              'However, this method is slower and will slow down sending files '
-              'to the Kindle.'),
-        _('Accurate calculation method') +
-            ':::' +
-            _('There are multiple methods to accurately calculate the page numbers. "accurate" which '
-              'is an estimation based on the number of chapters, paragraphs, and visible lines in the book. '
-=======
-            _('There are multiple ways to generate the page number information. '
-              'If a page count is given then the book will be divided into that many pages. '
-              'Otherwise the number of pages will be approximated using one of the following '
-              'methods.\n\n'
-              '* fast: 2300 characters of uncompressed text per page.\n\n'
-              '* accurate: Based on the number of chapters, paragraphs, and visible lines in the book. '
->>>>>>> 3a82e3e0
-              'This method is designed to simulate an average paperback book where there are 32 lines per '
-              'page and a maximum of 70 characters per line.\n\n'
-              '* pagebreak: The "pagebreak" method uses the presense of <mbp:pagebreak> tags within '
-              'the book to determine pages.\n\n'
-              'Methods other than "fast" are going to be much slower. '
-              'Further, if "pagebreak" fails to determine a page count accurate will be used, and if '
-              '"accurate" fails fast will be used.'),
-        _('Custom column name to retrieve page counts from') +
-            ':::' +
-            _('If you have a custom column in your library that you use to '
-              'store the page count of books, you can have calibre use that '
-              'information, instead of calculating a page count. Specify the '
-              'name of the custom column here, for example, #pages. '),
+        _('Send page number information when sending books') + ':::' + _(
+            'The Kindle 3 and newer versions can use page number information'
+            ' in MOBI files. With this option, calibre will calculate and send'
+            ' this information to the Kindle when uploading MOBI files by'
+            ' USB. Note that the page numbers do not correspond to any paper'
+            ' book.'),
+        _('Page count calculation method') + ':::' + '<p>' + _(
+            'There are multiple ways to generate the page number information.'
+            ' If a page count is given then the book will be divided into that many pages.'
+            ' Otherwise the number of pages will be approximated using one of the following'
+            ' methods.<ul>'
+            ' <li>fast: 2300 characters of uncompressed text per page.\n\n'
+            ' <li>accurate: Based on the number of chapters, paragraphs, and visible lines in the book.'
+            ' This method is designed to simulate an average paperback book where there are 32 lines per'
+            ' page and a maximum of 70 characters per line.\n\n'
+            ' <li>pagebreak: The "pagebreak" method uses the presense of <mbp:pagebreak> tags within'
+            ' the book to determine pages.</ul>'
+            'Methods other than "fast" are going to be much slower.'
+            ' Further, if "pagebreak" fails to determine a page count accurate will be used, and if '
+            ' "accurate" fails fast will be used.'),
+        _('Custom column name to retrieve page counts from') + ':::' + _(
+            'If you have a custom column in your library that you use to'
+            ' store the page count of books, you can have calibre use that'
+            ' information, instead of calculating a page count. Specify the'
+            ' name of the custom column here, for example, #pages.'),
 
     ]
     EXTRA_CUSTOMIZATION_DEFAULT = [
         True,
-        ['fast', 'accurate', 'pagebreak'],
+        'fast',
         '',
     ]
     OPT_APNX                 = 0
-    OPT_APNX_ACCURATE_METHOD = 1
+    OPT_APNX_METHOD          = 1
     OPT_APNX_CUST_COL        = 2
+    EXTRA_CUSTOMIZATION_CHOICES = {OPT_APNX_METHOD:{'fast', 'accurate', 'pagebreak'}}
+
     # x330 on the PaperWhite
     THUMBNAIL_HEIGHT         = 330
     # x262 on the Touch. Doesn't choke on x330, though.
 
-    def settings(self):
-        s = super(KINDLE, self).settings()
-        # Previous versions used OPT_APNX_ACCURATE as a bool to enable accurate apnx algorithm.
-        # Later versions changed to OPT_APNX_ACCURATE_METHOD which takes a string representing
-        # the algorithm to use. Convert any stored bool values to accurate or fast which were
-        # the previous meanings of bool.
-        if isinstance(s[self.OPT_APNX_ACCURATE_METHOD], bool):
-            s[self.OPT_APNX_ACCURATE_METHOD] = 'accurate' if s[self.OPT_APNX_ACCURATE_METHOD] else 'fast'
-        return s
+    @classmethod
+    def migrate_extra_customization(cls, vals):
+        if isinstance(vals[cls.OPT_APNX_METHOD], bool):
+            # Previously this option used to be a bool
+            vals[cls.OPT_APNX_METHOD] = 'accurate' if vals[cls.OPT_APNX_METHOD] else 'fast'
+        return vals
 
     def formats_to_scan_for(self):
         ans = USBMS.formats_to_scan_for(self) | {'azw3'}
@@ -428,7 +413,8 @@
         if not coverdata or not coverdata[2]:
             return
         thumb_dir = os.path.join(self._main_prefix, 'system', 'thumbnails')
-        if not os.path.exists(thumb_dir): return
+        if not os.path.exists(thumb_dir):
+            return
 
         from calibre.ebooks.mobi.reader.headers import MetadataHeader
         with lopen(filepath, 'rb') as f:
@@ -471,15 +457,8 @@
         apnx_path = '%s.apnx' % os.path.join(path, filename)
         apnx_builder = APNXBuilder()
         try:
-            method = opts.extra_customization[self.OPT_APNX_ACCURATE_METHOD]
-            if isinstance(method, list):
-                if len(method) > 0:
-                    method = method[0]
-                else:
-                    method = None
-            apnx_builder.write_apnx(filepath, apnx_path,
-                                    method=method,
-                                    page_count=custom_page_count)
+            method = opts.extra_customization[self.OPT_APNX_METHOD]
+            apnx_builder.write_apnx(filepath, apnx_path, method=method, page_count=custom_page_count)
         except:
             print 'Failed to generate APNX'
             import traceback
