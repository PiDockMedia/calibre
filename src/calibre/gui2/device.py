from __future__ import with_statement
__license__   = 'GPL v3'
__copyright__ = '2008, Kovid Goyal <kovid at kovidgoyal.net>'

# Imports {{{
import os, traceback, Queue, time, socket, cStringIO, re, sys
from threading import Thread, RLock
from itertools import repeat
from functools import partial
from binascii import unhexlify

from PyQt4.Qt import QMenu, QAction, QActionGroup, QIcon, SIGNAL, \
                     Qt, pyqtSignal, QDialog, QMessageBox

from calibre.customize.ui import available_input_formats, available_output_formats, \
    device_plugins
from calibre.devices.interface import DevicePlugin
from calibre.devices.errors import UserFeedback
from calibre.gui2.dialogs.choose_format import ChooseFormatDialog
from calibre.utils.ipc.job import BaseJob
from calibre.devices.scanner import DeviceScanner
from calibre.gui2 import config, error_dialog, Dispatcher, dynamic, \
                        warning_dialog, \
                        question_dialog, info_dialog, choose_dir
from calibre.ebooks.metadata import authors_to_string
from calibre import preferred_encoding, prints
from calibre.utils.filenames import ascii_filename
from calibre.devices.errors import FreeSpaceError
from calibre.utils.smtp import compose_mail, sendmail, extract_email_address, \
        config as email_config
from calibre.devices.apple.driver import ITUNES_ASYNC
from calibre.devices.folder_device.driver import FOLDER_DEVICE
from calibre.ebooks.metadata.meta import set_metadata
from calibre.constants import DEBUG
from calibre.utils.config import prefs, tweaks
from calibre.utils.magick.draw import thumbnail
# }}}

class DeviceJob(BaseJob): # {{{

    def __init__(self, func, done, job_manager, args=[], kwargs={},
            description=''):
        BaseJob.__init__(self, description, done=done)
        self.func = func
        self.args, self.kwargs = args, kwargs
        self.exception = None
        self.job_manager = job_manager
        self._details = _('No details available.')
        self._aborted = False

    def start_work(self):
        self.start_time = time.time()
        self.job_manager.changed_queue.put(self)

    def job_done(self):
        self.duration = time.time() - self.start_time
        self.percent = 1
        self.job_manager.changed_queue.put(self)

    def report_progress(self, percent, msg=''):
        self.notifications.put((percent, msg))
        self.job_manager.changed_queue.put(self)

    def run(self):
        self.start_work()
        try:
            self.result = self.func(*self.args, **self.kwargs)
            if self._aborted:
                return
        except (Exception, SystemExit), err:
            if self._aborted:
                return
            self.failed = True
            try:
                ex = unicode(err)
            except:
                try:
                    ex = str(err).decode(preferred_encoding, 'replace')
                except:
                    ex = repr(err)
            self._details = ex + '\n\n' + \
                traceback.format_exc()
            self.exception = err
        finally:
            self.job_done()

    def abort(self, err):
        call_job_done = False
        if self.run_state == self.WAITING:
            self.start_work()
            call_job_done = True
        self._aborted = True
        self.failed = True
        self._details = unicode(err)
        self.exception = err
        if call_job_done:
            self.job_done()

    @property
    def log_file(self):
        return cStringIO.StringIO(self._details.encode('utf-8'))

    # }}}

class DeviceManager(Thread): # {{{

    def __init__(self, connected_slot, job_manager, open_feedback_slot, sleep_time=2):
        '''
        :sleep_time: Time to sleep between device probes in secs
        '''
        Thread.__init__(self)
        self.setDaemon(True)
        # [Device driver, Showing in GUI, Ejected]
        self.devices        = list(device_plugins())
        self.sleep_time     = sleep_time
        self.connected_slot = connected_slot
        self.jobs           = Queue.Queue(0)
        self.keep_going     = True
        self.job_manager    = job_manager
        self.reported_errors = set([])
        self.current_job    = None
        self.scanner        = DeviceScanner()
        self.connected_device = None
        self.connected_device_kind = None
        self.ejected_devices  = set([])
        self.mount_connection_requests = Queue.Queue(0)
        self.open_feedback_slot = open_feedback_slot

    def report_progress(self, *args):
        pass

    @property
    def is_device_connected(self):
        return self.connected_device is not None

    @property
    def device(self):
        return self.connected_device

    def do_connect(self, connected_devices, device_kind):
        for dev, detected_device in connected_devices:
            if dev.OPEN_FEEDBACK_MESSAGE is not None:
                self.open_feedback_slot(dev.OPEN_FEEDBACK_MESSAGE)
            try:
                dev.reset(detected_device=detected_device,
                    report_progress=self.report_progress)
                dev.open()
            except:
                tb = traceback.format_exc()
                if DEBUG or tb not in self.reported_errors:
                    self.reported_errors.add(tb)
                    prints('Unable to open device', str(dev))
                    prints(tb)
                continue
            self.connected_device = dev
            self.connected_device_kind = device_kind
            self.connected_slot(True, device_kind)
            return True
        return False

    def connected_device_removed(self):
        while True:
            try:
                job = self.jobs.get_nowait()
                job.abort(Exception(_('Device no longer connected.')))
            except Queue.Empty:
                break
        try:
            self.connected_device.post_yank_cleanup()
        except:
            pass
        if self.connected_device in self.ejected_devices:
            self.ejected_devices.remove(self.connected_device)
        else:
            self.connected_slot(False, self.connected_device_kind)
        self.connected_device = None

    def detect_device(self):
        self.scanner.scan()
        if self.is_device_connected:
            connected, detected_device = \
                self.scanner.is_device_connected(self.connected_device,
                        only_presence=True)
            if not connected:
                self.connected_device_removed()
        else:
            possibly_connected_devices = []
            for device in self.devices:
                if device in self.ejected_devices:
                    continue
                possibly_connected, detected_device = \
                        self.scanner.is_device_connected(device)
                if possibly_connected:
                    possibly_connected_devices.append((device, detected_device))
            if possibly_connected_devices:
                if not self.do_connect(possibly_connected_devices,
                                       device_kind='device'):
                    if DEBUG:
                        prints('Connect to device failed, retrying in 5 seconds...')
                    time.sleep(5)
                    if not self.do_connect(possibly_connected_devices,
                                       device_kind='usb'):
                        if DEBUG:
                            prints('Device connect failed again, giving up')

    # Mount devices that don't use USB, such as the folder device and iTunes
    # This will be called on the GUI thread. Because of this, we must store
    # information that the scanner thread will use to do the real work.
    def mount_device(self, kls, kind, path):
        self.mount_connection_requests.put((kls, kind, path))

    # disconnect a device
    def umount_device(self, *args):
        if self.is_device_connected and not self.job_manager.has_device_jobs():
            if self.connected_device_kind == 'device':
                self.connected_device.eject()
                self.ejected_devices.add(self.connected_device)
                self.connected_slot(False, self.connected_device_kind)
            elif hasattr(self.connected_device, 'unmount_device'):
                # As we are on the wrong thread, this call must *not* do
                # anything besides set a flag that the right thread will see.
                self.connected_device.unmount_device()

    def next(self):
        if not self.jobs.empty():
            try:
                return self.jobs.get_nowait()
            except Queue.Empty:
                pass

    def run(self):
        while self.keep_going:
            kls = None
            while True:
                try:
                    (kls,device_kind, folder_path) = \
                                self.mount_connection_requests.get_nowait()
                except Queue.Empty:
                    break
            if kls is not None:
                try:
                    dev = kls(folder_path)
                    self.do_connect([[dev, None],], device_kind=device_kind)
                except:
                    prints('Unable to open %s as device (%s)'%(device_kind, folder_path))
                    traceback.print_exc()
            else:
                self.detect_device()
            while True:
                job = self.next()
                if job is not None:
                    self.current_job = job
                    self.device.set_progress_reporter(job.report_progress)
                    self.current_job.run()
                    self.current_job = None
                else:
                    break
            time.sleep(self.sleep_time)

    def create_job(self, func, done, description, args=[], kwargs={}):
        job = DeviceJob(func, done, self.job_manager,
                        args=args, kwargs=kwargs, description=description)
        self.job_manager.add_job(job)
        self.jobs.put(job)
        return job

    def has_card(self):
        try:
            return bool(self.device.card_prefix())
        except:
            return False

    def _get_device_information(self):
        info = self.device.get_device_information(end_session=False)
        info = [i.replace('\x00', '').replace('\x01', '') for i in info]
        cp = self.device.card_prefix(end_session=False)
        fs = self.device.free_space()
        return info, cp, fs

    def get_device_information(self, done):
        '''Get device information and free space on device'''
        return self.create_job(self._get_device_information, done,
                    description=_('Get device information'))

    def _books(self):
        '''Get metadata from device'''
        mainlist = self.device.books(oncard=None, end_session=False)
        cardalist = self.device.books(oncard='carda')
        cardblist = self.device.books(oncard='cardb')
        return (mainlist, cardalist, cardblist)

    def books(self, done):
        '''Return callable that returns the list of books on device as two booklists'''
        return self.create_job(self._books, done, description=_('Get list of books on device'))

    def _annotations(self, path_map):
        return self.device.get_annotations(path_map)

    def annotations(self, done, path_map):
        '''Return mapping of ids to annotations. Each annotation is of the
        form (type, location_info, content). path_map is a mapping of
        ids to paths on the device.'''
        return self.create_job(self._annotations, done, args=[path_map],
                description=_('Get annotations from device'))

    def _sync_booklists(self, booklists):
        '''Sync metadata to device'''
        self.device.sync_booklists(booklists, end_session=False)
        return self.device.card_prefix(end_session=False), self.device.free_space()

    def sync_booklists(self, done, booklists):
        return self.create_job(self._sync_booklists, done, args=[booklists],
                        description=_('Send metadata to device'))

    def upload_collections(self, done, booklist, on_card):
        return self.create_job(booklist.rebuild_collections, done,
                               args=[booklist, on_card],
                        description=_('Send collections to device'))

    def _upload_books(self, files, names, on_card=None, metadata=None):
        '''Upload books to device: '''
        if metadata and files and len(metadata) == len(files):
            for f, mi in zip(files, metadata):
                if isinstance(f, unicode):
                    ext = f.rpartition('.')[-1].lower()
                    if ext:
                        try:
                            if DEBUG:
                                prints('Setting metadata in:', mi.title, 'at:',
                                        f, file=sys.__stdout__)
                            with open(f, 'r+b') as stream:
                                set_metadata(stream, mi, stream_type=ext)
                        except:
                            if DEBUG:
                                prints(traceback.format_exc(), file=sys.__stdout__)

        return self.device.upload_books(files, names, on_card,
                                        metadata=metadata, end_session=False)

    def upload_books(self, done, files, names, on_card=None, titles=None,
                     metadata=None):
        desc = _('Upload %d books to device')%len(names)
        if titles:
            desc += u':' + u', '.join(titles)
        return self.create_job(self._upload_books, done, args=[files, names],
                kwargs={'on_card':on_card,'metadata':metadata}, description=desc)

    def add_books_to_metadata(self, locations, metadata, booklists):
        self.device.add_books_to_metadata(locations, metadata, booklists)

    def _delete_books(self, paths):
        '''Remove books from device'''
        self.device.delete_books(paths, end_session=True)

    def delete_books(self, done, paths):
        return self.create_job(self._delete_books, done, args=[paths],
                        description=_('Delete books from device'))

    def remove_books_from_metadata(self, paths, booklists):
        self.device.remove_books_from_metadata(paths, booklists)

    def _save_books(self, paths, target):
        '''Copy books from device to disk'''
        for path in paths:
            name = path.rpartition(os.sep)[2]
            dest = os.path.join(target, name)
            if os.path.abspath(dest) != os.path.abspath(path):
                f = open(dest, 'wb')
                self.device.get_file(path, f)
                f.close()

    def save_books(self, done, paths, target):
        return self.create_job(self._save_books, done, args=[paths, target],
                        description=_('Download books from device'))

    def _view_book(self, path, target):
        f = open(target, 'wb')
        self.device.get_file(path, f)
        f.close()
        return target

    def view_book(self, done, path, target):
        return self.create_job(self._view_book, done, args=[path, target],
                        description=_('View book on device'))

    # }}}

class DeviceAction(QAction): # {{{

    a_s = pyqtSignal(object)

    def __init__(self, dest, delete, specific, icon_path, text, parent=None):
        QAction.__init__(self, QIcon(icon_path), text, parent)
        self.dest = dest
        self.delete = delete
        self.specific = specific
        self.triggered.connect(self.emit_triggered)

    def emit_triggered(self, *args):
        self.a_s.emit(self)

    def __repr__(self):
        return self.__class__.__name__ + ':%s:%s:%s'%(self.dest, self.delete,
                self.specific)
    # }}}

class DeviceMenu(QMenu): # {{{

    fetch_annotations = pyqtSignal()
    disconnect_mounted_device = pyqtSignal()

    def __init__(self, parent=None):
        QMenu.__init__(self, parent)
        self.group = QActionGroup(self)
        self.actions = []
        self._memory = []

        self.set_default_menu = QMenu(_('Set default send to device action'))
        self.set_default_menu.setIcon(QIcon(I('config.png')))


        basic_actions = [
                ('main:', False, False,  I('reader.png'),
                    _('Send to main memory')),
                ('carda:0', False, False, I('sd.png'),
                    _('Send to storage card A')),
                ('cardb:0', False, False, I('sd.png'),
                    _('Send to storage card B')),
        ]

        delete_actions = [
                ('main:', True, False,   I('reader.png'),
                    _('Main Memory')),
                ('carda:0', True, False,  I('sd.png'),
                    _('Storage Card A')),
                ('cardb:0', True, False,  I('sd.png'),
                    _('Storage Card B')),
        ]

        specific_actions = [
                ('main:', False, True,  I('reader.png'),
                    _('Main Memory')),
                ('carda:0', False, True, I('sd.png'),
                    _('Storage Card A')),
                ('cardb:0', False, True, I('sd.png'),
                    _('Storage Card B')),
        ]


        for menu in (self, self.set_default_menu):
            for actions, desc in (
                    (basic_actions, ''),
                    (delete_actions, _('Send and delete from library')),
                    (specific_actions, _('Send specific format'))
                    ):
                mdest = menu
                if actions is not basic_actions:
                    mdest = menu.addMenu(desc)
                    self._memory.append(mdest)

                for dest, delete, specific, icon, text in actions:
                    action = DeviceAction(dest, delete, specific, icon, text, self)
                    self._memory.append(action)
                    if menu is self.set_default_menu:
                        action.setCheckable(True)
                        action.setText(action.text())
                        self.group.addAction(action)
                    else:
                        action.a_s.connect(self.action_triggered)
                        self.actions.append(action)
                    mdest.addAction(action)
                if actions is not specific_actions:
                    menu.addSeparator()

        da = config['default_send_to_device_action']
        done = False
        for action in self.group.actions():
            if repr(action) == da:
                action.setChecked(True)
                done = True
                break
        if not done:
            action = list(self.group.actions())[0]
            action.setChecked(True)
            config['default_send_to_device_action'] = repr(action)

        self.group.triggered.connect(self.change_default_action)
        self.addSeparator()

        mitem = self.addAction(QIcon(I('eject.png')), _('Eject device'))
        mitem.setEnabled(False)
        mitem.triggered.connect(lambda x : self.disconnect_mounted_device.emit())
        self.disconnect_mounted_device_action = mitem

        self.addSeparator()
        self.addMenu(self.set_default_menu)
        self.addSeparator()
        annot = self.addAction(_('Fetch annotations (experimental)'))
        annot.setEnabled(False)
        annot.triggered.connect(lambda x :
                self.fetch_annotations.emit())
        self.annotation_action = annot
        self.enable_device_actions(False)

    def change_default_action(self, action):
        config['default_send_to_device_action'] = repr(action)
        action.setChecked(True)

    def action_triggered(self, action):
        self.emit(SIGNAL('sync(PyQt_PyObject, PyQt_PyObject, PyQt_PyObject)'),
                action.dest, action.delete, action.specific)

    def trigger_default(self, *args):
        r = config['default_send_to_device_action']
        for action in self.actions:
            if repr(action) == r:
                self.action_triggered(action)
                break

    def enable_device_actions(self, enable, card_prefix=(None, None),
            device=None):
        for action in self.actions:
            if action.dest in ('main:', 'carda:0', 'cardb:0'):
                if not enable:
                    action.setEnabled(False)
                else:
                    if action.dest == 'main:':
                        action.setEnabled(True)
                    elif action.dest == 'carda:0':
                        if card_prefix and card_prefix[0] != None:
                            action.setEnabled(True)
                        else:
                            action.setEnabled(False)
                    elif action.dest == 'cardb:0':
                        if card_prefix and card_prefix[1] != None:
                            action.setEnabled(True)
                        else:
                            action.setEnabled(False)

        annot_enable = enable and getattr(device, 'SUPPORTS_ANNOTATIONS', False)
        self.annotation_action.setEnabled(annot_enable)

    # }}}

class Emailer(Thread): # {{{

    def __init__(self, timeout=60):
        Thread.__init__(self)
        self.setDaemon(True)
        self.job_lock = RLock()
        self.jobs = []
        self._run = True
        self.timeout = timeout

    def run(self):
        while self._run:
            job = None
            with self.job_lock:
                if self.jobs:
                    job = self.jobs[0]
                    self.jobs = self.jobs[1:]
            if job is not None:
                self._send_mails(*job)
            time.sleep(1)

    def stop(self):
        self._run = False

    def send_mails(self, jobnames, callback, attachments, to_s, subjects,
                  texts, attachment_names):
        job = (jobnames, callback, attachments, to_s, subjects, texts,
                attachment_names)
        with self.job_lock:
            self.jobs.append(job)

    def _send_mails(self, jobnames, callback, attachments,
                    to_s, subjects, texts, attachment_names):
        opts = email_config().parse()
        opts.verbose = 3 if os.environ.get('CALIBRE_DEBUG_EMAIL', False) else 0
        from_ = opts.from_
        if not from_:
            from_ = 'calibre <calibre@'+socket.getfqdn()+'>'
        results = []
        for i, jobname in enumerate(jobnames):
            try:
                msg = compose_mail(from_, to_s[i], texts[i], subjects[i],
                        open(attachments[i], 'rb'),
                        attachment_name = attachment_names[i])
                efrom, eto = map(extract_email_address, (from_, to_s[i]))
                eto = [eto]
                sendmail(msg, efrom, eto, localhost=None,
                            verbose=opts.verbose,
                            timeout=self.timeout, relay=opts.relay_host,
                            username=opts.relay_username,
                            password=unhexlify(opts.relay_password), port=opts.relay_port,
                            encryption=opts.encryption)
                results.append([jobname, None, None])
            except Exception, e:
                results.append([jobname, e, traceback.format_exc()])
        callback(results)

    # }}}

class DeviceMixin(object): # {{{

    def __init__(self):
        self.device_error_dialog = error_dialog(self, _('Error'),
                _('Error communicating with device'), ' ')
        self.device_error_dialog.setModal(Qt.NonModal)
        self.emailer = Emailer()
        self.emailer.start()
        self.device_manager = DeviceManager(Dispatcher(self.device_detected),
                self.job_manager, Dispatcher(self.status_bar.show_message))
        self.device_manager.start()
        if tweaks['auto_connect_to_folder']:
            self.connect_to_folder_named(tweaks['auto_connect_to_folder'])

    def set_default_thumbnail(self, height):
        img = I('book.png', data=True)
        self.default_thumbnail = thumbnail(img, height, height)

    def connect_to_folder_named(self, folder):
        if os.path.exists(folder) and os.path.isdir(folder):
            self.device_manager.mount_device(kls=FOLDER_DEVICE, kind='folder',
                    path=folder)

    def connect_to_folder(self):
        dir = choose_dir(self, 'Select Device Folder',
                             _('Select folder to open as device'))
        kls = FOLDER_DEVICE
        self.device_manager.mount_device(kls=kls, kind='folder', path=dir)

    def connect_to_itunes(self):
        kls = ITUNES_ASYNC
        self.device_manager.mount_device(kls=kls, kind='itunes', path=None)

    # disconnect from both folder and itunes devices
    def disconnect_mounted_device(self):
        self.device_manager.umount_device()

    def _sync_action_triggered(self, *args):
        m = getattr(self, '_sync_menu', None)
        if m is not None:
            m.trigger_default()

    def create_device_menu(self):
        self._sync_menu = DeviceMenu(self)
        self.iactions['Send To Device'].qaction.setMenu(self._sync_menu)
        self.iactions['Connect Share'].build_email_entries()
        self.connect(self._sync_menu,
                SIGNAL('sync(PyQt_PyObject, PyQt_PyObject, PyQt_PyObject)'),
                self.dispatch_sync_event)
        self._sync_menu.fetch_annotations.connect(
                self.iactions['Fetch Annotations'].fetch_annotations)
        self._sync_menu.disconnect_mounted_device.connect(self.disconnect_mounted_device)
        self.iactions['Connect Share'].set_state(self.device_connected)
        if self.device_connected:
            self._sync_menu.disconnect_mounted_device_action.setEnabled(True)
        else:
            self._sync_menu.disconnect_mounted_device_action.setEnabled(False)

    def device_job_exception(self, job):
        '''
        Handle exceptions in threaded device jobs.
        '''
        if isinstance(getattr(job, 'exception', None), UserFeedback):
            ex = job.exception
            func = {UserFeedback.ERROR:error_dialog,
                    UserFeedback.WARNING:warning_dialog,
                    UserFeedback.INFO:info_dialog}[ex.level]
            return func(self, _('Failed'), ex.msg, det_msg=ex.details if
                    ex.details else '', show=True)

        try:
            if 'Could not read 32 bytes on the control bus.' in \
                    unicode(job.details):
                error_dialog(self, _('Error talking to device'),
                             _('There was a temporary error talking to the '
                             'device. Please unplug and reconnect the device '
                             'and or reboot.')).show()
                return
        except:
            pass
        try:
            prints(job.details, file=sys.stderr)
        except:
            pass
        if not self.device_error_dialog.isVisible():
            self.device_error_dialog.setDetailedText(job.details)
            self.device_error_dialog.show()

    # Device connected {{{

    def set_device_menu_items_state(self, connected):
        self.iactions['Connect Share'].set_state(connected)
        if connected:
            self._sync_menu.disconnect_mounted_device_action.setEnabled(True)
            self._sync_menu.enable_device_actions(True,
                    self.device_manager.device.card_prefix(),
                    self.device_manager.device)
            self.eject_action.setEnabled(True)
        else:
            self._sync_menu.disconnect_mounted_device_action.setEnabled(False)
            self._sync_menu.enable_device_actions(False)
            self.eject_action.setEnabled(False)

    def device_detected(self, connected, device_kind):
        '''
        Called when a device is connected to the computer.
        '''
        self.set_device_menu_items_state(connected)
        if connected:
            self.device_manager.get_device_information(\
                    Dispatcher(self.info_read))
            self.set_default_thumbnail(\
                    self.device_manager.device.THUMBNAIL_HEIGHT)
            self.status_bar.show_message(_('Device: ')+\
                self.device_manager.device.__class__.get_gui_name()+\
                        _(' detected.'), 3000)
            self.device_connected = device_kind
            self.refresh_ondevice_info (device_connected = True, reset_only = True)
        else:
            self.device_connected = None
            self.status_bar.device_disconnected()
            if self.current_view() != self.library_view:
                self.book_details.reset_info()
            self.location_manager.update_devices()
            self.refresh_ondevice_info(device_connected=False)

    def info_read(self, job):
        '''
        Called once device information has been read.
        '''
        if job.failed:
            return self.device_job_exception(job)
        info, cp, fs = job.result
        self.location_manager.update_devices(cp, fs,
                self.device_manager.device.icon)
        self.status_bar.device_connected(info[0])
        self.device_manager.books(Dispatcher(self.metadata_downloaded))

    def metadata_downloaded(self, job):
        '''
        Called once metadata has been read for all books on the device.
        '''
        if job.failed:
            self.device_job_exception(job)
            return
        self.set_books_in_library(job.result, reset=True)
        mainlist, cardalist, cardblist = job.result
        self.memory_view.set_database(mainlist)
        self.memory_view.set_editable(self.device_manager.device.CAN_SET_METADATA)
        self.card_a_view.set_database(cardalist)
        self.card_a_view.set_editable(self.device_manager.device.CAN_SET_METADATA)
        self.card_b_view.set_database(cardblist)
        self.card_b_view.set_editable(self.device_manager.device.CAN_SET_METADATA)
        self.sync_news()
        self.sync_catalogs()
        self.refresh_ondevice_info(device_connected = True)

    def refresh_ondevice_info(self, device_connected, reset_only = False):
        '''
        Force the library view to refresh, taking into consideration
        books information
        '''
        self.book_on_device(None, reset=True)
        if reset_only:
            return
        self.library_view.set_device_connected(device_connected)

    # }}}

    def remove_paths(self, paths):
        return self.device_manager.delete_books(
                Dispatcher(self.books_deleted), paths)

    def books_deleted(self, job):
        '''
        Called once deletion is done on the device
        '''
        for view in (self.memory_view, self.card_a_view, self.card_b_view):
            view.model().deletion_done(job, job.failed)
        if job.failed:
            self.device_job_exception(job)
            return

        dm = self.iactions['Remove Books'].delete_memory
        if dm.has_key(job):
            paths, model = dm.pop(job)
            self.device_manager.remove_books_from_metadata(paths,
                    self.booklists())
            model.paths_deleted(paths)
            self.upload_booklists()
        # Clear the ondevice info so it will be recomputed
        self.book_on_device(None, None, reset=True)
        # We want to reset all the ondevice flags in the library. Use a big
        # hammer, so we don't need to worry about whether some succeeded or not
        self.library_view.model().refresh()


    def dispatch_sync_event(self, dest, delete, specific):
        rows = self.library_view.selectionModel().selectedRows()
        if not rows or len(rows) == 0:
            error_dialog(self, _('No books'), _('No books')+' '+\
                    _('selected to send')).exec_()
            return

        fmt = None
        if specific:
            d = ChooseFormatDialog(self, _('Choose format to send to device'),
                                self.device_manager.device.settings().format_map)
            if d.exec_() != QDialog.Accepted:
                return
            if d.format():
                fmt = d.format().lower()
        dest, sub_dest = dest.split(':')
        if dest in ('main', 'carda', 'cardb'):
            if not self.device_connected or not self.device_manager:
                error_dialog(self, _('No device'),
                        _('Cannot send: No device is connected')).exec_()
                return
            if dest == 'carda' and not self.device_manager.has_card():
                error_dialog(self, _('No card'),
                        _('Cannot send: Device has no storage card')).exec_()
                return
            if dest == 'cardb' and not self.device_manager.has_card():
                error_dialog(self, _('No card'),
                        _('Cannot send: Device has no storage card')).exec_()
                return
            if dest == 'main':
                on_card = None
            else:
                on_card = dest
            self.sync_to_device(on_card, delete, fmt)
        elif dest == 'mail':
            to, fmts = sub_dest.split(';')
            fmts = [x.strip().lower() for x in fmts.split(',')]
            self.send_by_mail(to, fmts, delete)

    def send_by_mail(self, to, fmts, delete_from_library, send_ids=None,
            do_auto_convert=True, specific_format=None):
        ids = [self.library_view.model().id(r) for r in self.library_view.selectionModel().selectedRows()] if send_ids is None else send_ids
        if not ids or len(ids) == 0:
            return
        files, _auto_ids = self.library_view.model().get_preferred_formats_from_ids(ids,
                                    fmts, set_metadata=True,
                                    specific_format=specific_format,
                                    exclude_auto=do_auto_convert)
        if do_auto_convert:
            nids = list(set(ids).difference(_auto_ids))
            ids = [i for i in ids if i in nids]
        else:
            _auto_ids = []

        full_metadata = self.library_view.model().metadata_for(ids)

        bad, remove_ids, jobnames = [], [], []
        texts, subjects, attachments, attachment_names = [], [], [], []
        for f, mi, id in zip(files, full_metadata, ids):
            t = mi.title
            if not t:
                t = _('Unknown')
            if f is None:
                bad.append(t)
            else:
                remove_ids.append(id)
                jobnames.append(u'%s:%s'%(id, t))
                attachments.append(f)
                subjects.append(_('E-book:')+ ' '+t)
                a = authors_to_string(mi.authors if mi.authors else \
                        [_('Unknown')])
                texts.append(_('Attached, you will find the e-book') + \
                        '\n\n' + t + '\n\t' + _('by') + ' ' + a + '\n\n' + \
                        _('in the %s format.') %
                        os.path.splitext(f)[1][1:].upper())
                prefix = ascii_filename(t+' - '+a)
                if not isinstance(prefix, unicode):
                    prefix = prefix.decode(preferred_encoding, 'replace')
                attachment_names.append(prefix + os.path.splitext(f)[1])
        remove = remove_ids if delete_from_library else []

        to_s = list(repeat(to, len(attachments)))
        if attachments:
            self.emailer.send_mails(jobnames,
                    Dispatcher(partial(self.emails_sent, remove=remove)),
                    attachments, to_s, subjects, texts, attachment_names)
            self.status_bar.show_message(_('Sending email to')+' '+to, 3000)

        auto = []
        if _auto_ids != []:
            for id in _auto_ids:
                if specific_format == None:
                    formats = [f.lower() for f in self.library_view.model().db.formats(id, index_is_id=True).split(',')]
                    formats = formats if formats != None else []
                    if list(set(formats).intersection(available_input_formats())) != [] and list(set(fmts).intersection(available_output_formats())) != []:
                        auto.append(id)
                    else:
                        bad.append(self.library_view.model().db.title(id, index_is_id=True))
                else:
                    if specific_format in list(set(fmts).intersection(set(available_output_formats()))):
                        auto.append(id)
                    else:
                        bad.append(self.library_view.model().db.title(id, index_is_id=True))

        if auto != []:
            format = specific_format if specific_format in list(set(fmts).intersection(set(available_output_formats()))) else None
            if not format:
                for fmt in fmts:
                    if fmt in list(set(fmts).intersection(set(available_output_formats()))):
                        format = fmt
                        break
            if format is None:
                bad += auto
            else:
                autos = [self.library_view.model().db.title(id, index_is_id=True) for id in auto]
                autos = '\n'.join('%s'%i for i in autos)
                if question_dialog(self, _('No suitable formats'),
                    _('Auto convert the following books before sending via '
                        'email?'), det_msg=autos,
                    buttons=QMessageBox.Yes|QMessageBox.Cancel):
                    self.iactions['Convert Books'].auto_convert_mail(to, fmts, delete_from_library, auto, format)

        if bad:
            bad = '\n'.join('%s'%(i,) for i in bad)
            d = warning_dialog(self, _('No suitable formats'),
                _('Could not email the following books '
                'as no suitable formats were found:'), bad)
            d.exec_()

    def emails_sent(self, results, remove=[]):
        errors, good = [], []
        for jobname, exception, tb in results:
            title = jobname.partition(':')[-1]
            if exception is not None:
                errors.append([title, exception, tb])
            else:
                good.append(title)
        if errors:
            errors = '\n'.join([
                    '%s\n\n%s\n%s\n' %
                    (title, e, tb) for \
                            title, e, tb in errors
                    ])
            error_dialog(self, _('Failed to email books'),
                    _('Failed to email the following books:'),
                            '%s'%errors, show=True
                        )
        else:
            self.status_bar.show_message(_('Sent by email:') + ', '.join(good),
                    5000)
            if remove:
                self.library_view.model().delete_books_by_id(remove)

    def cover_to_thumbnail(self, data):
        ht = self.device_manager.device.THUMBNAIL_HEIGHT \
                if self.device_manager else DevicePlugin.THUMBNAIL_HEIGHT
        try:
            return thumbnail(data, ht, ht)
        except:
            pass

    def email_news(self, id):
        opts = email_config().parse()
        accounts = [(account, [x.strip().lower() for x in x[0].split(',')])
                for account, x in opts.accounts.items() if x[1]]
        sent_mails = []
        for account, fmts in accounts:
            files, auto = self.library_view.model().\
                    get_preferred_formats_from_ids([id], fmts)
            files = [f for f in files if f is not None]
            if not files:
                continue
            attachment = files[0]
            mi = self.library_view.model().db.get_metadata(id,
                    index_is_id=True)
            to_s = [account]
            subjects = [_('News:')+' '+mi.title]
            texts    = [_('Attached is the')+' '+mi.title]
            attachment_names = [mi.title+os.path.splitext(attachment)[1]]
            attachments = [attachment]
            jobnames = ['%s:%s'%(id, mi.title)]
            remove = [id] if config['delete_news_from_library_on_upload']\
                    else []
            self.emailer.send_mails(jobnames,
                    Dispatcher(partial(self.emails_sent, remove=remove)),
                    attachments, to_s, subjects, texts, attachment_names)
            sent_mails.append(to_s[0])
        if sent_mails:
            self.status_bar.show_message(_('Sent news to')+' '+\
                    ', '.join(sent_mails),  3000)

    def sync_catalogs(self, send_ids=None, do_auto_convert=True):
        if self.device_connected:
            settings = self.device_manager.device.settings()
            ids = list(dynamic.get('catalogs_to_be_synced', set([]))) if send_ids is None else send_ids
            ids = [id for id in ids if self.library_view.model().db.has_id(id)]
            files, _auto_ids = self.library_view.model().get_preferred_formats_from_ids(
                                ids, settings.format_map,
                                exclude_auto=do_auto_convert)
            auto = []
            if do_auto_convert and _auto_ids:
                for id in _auto_ids:
                    dbfmts = self.library_view.model().db.formats(id, index_is_id=True)
                    formats = [] if dbfmts is None else \
                        [f.lower() for f in dbfmts.split(',')]
                    if set(formats).intersection(available_input_formats()) \
                            and set(settings.format_map).intersection(available_output_formats()):
                        auto.append(id)
            if auto:
                format = None
                for fmt in settings.format_map:
                    if fmt in list(set(settings.format_map).intersection(set(available_output_formats()))):
                        format = fmt
                        break
                if format is not None:
                    autos = [self.library_view.model().db.title(id, index_is_id=True) for id in auto]
                    autos = '\n'.join('%s'%i for i in autos)
                    if question_dialog(self, _('No suitable formats'),
                        _('Auto convert the following books before uploading to '
                            'the device?'), det_msg=autos,
                        buttons=QMessageBox.Yes|QMessageBox.Cancel):
                        self.iactions['Convert Books'].auto_convert_catalogs(auto, format)
            files = [f for f in files if f is not None]
            if not files:
                dynamic.set('catalogs_to_be_synced', set([]))
                return
            metadata = self.library_view.model().metadata_for(ids)
            names = []
            for mi in metadata:
                prefix = ascii_filename(mi.title)
                if not isinstance(prefix, unicode):
                    prefix = prefix.decode(preferred_encoding, 'replace')
                prefix = ascii_filename(prefix)
                names.append('%s_%d%s'%(prefix, id,
                    os.path.splitext(f)[1]))
                if mi.cover and os.access(mi.cover, os.R_OK):
                    mi.thumbnail = self.cover_to_thumbnail(open(mi.cover,
                        'rb').read())
            dynamic.set('catalogs_to_be_synced', set([]))
            if files:
                remove = []
                space = { self.location_manager.free[0] : None,
                    self.location_manager.free[1] : 'carda',
                    self.location_manager.free[2] : 'cardb' }
                on_card = space.get(sorted(space.keys(), reverse=True)[0], None)
                self.upload_books(files, names, metadata,
                        on_card=on_card,
                        memory=[files, remove])
                self.status_bar.show_message(_('Sending catalogs to device.'), 5000)



    def sync_news(self, send_ids=None, do_auto_convert=True):
        if self.device_connected:
            del_on_upload = config['delete_news_from_library_on_upload']
            settings = self.device_manager.device.settings()
            ids = list(dynamic.get('news_to_be_synced', set([]))) if send_ids is None else send_ids
            ids = [id for id in ids if self.library_view.model().db.has_id(id)]
            files, _auto_ids = self.library_view.model().get_preferred_formats_from_ids(
                                ids, settings.format_map,
                                exclude_auto=do_auto_convert)
            auto = []
            if do_auto_convert and _auto_ids:
                for id in _auto_ids:
                    dbfmts = self.library_view.model().db.formats(id, index_is_id=True)
                    formats = [] if dbfmts is None else \
                        [f.lower() for f in dbfmts.split(',')]
                    if set(formats).intersection(available_input_formats()) \
                            and set(settings.format_map).intersection(available_output_formats()):
                        auto.append(id)
            if auto:
                format = None
                for fmt in settings.format_map:
                    if fmt in list(set(settings.format_map).intersection(set(available_output_formats()))):
                        format = fmt
                        break
                if format is not None:
                    autos = [self.library_view.model().db.title(id, index_is_id=True) for id in auto]
                    autos = '\n'.join('%s'%i for i in autos)
                    if question_dialog(self, _('No suitable formats'),
                        _('Auto convert the following books before uploading to '
                            'the device?'), det_msg=autos,
                        buttons=QMessageBox.Yes|QMessageBox.Cancel):
                        self.iactions['Convert Books'].auto_convert_news(auto, format)
            files = [f for f in files if f is not None]
            for f in files:
                f.deleted_after_upload = del_on_upload
            if not files:
                dynamic.set('news_to_be_synced', set([]))
                return
            metadata = self.library_view.model().metadata_for(ids)
            names = []
            for mi in metadata:
                prefix = ascii_filename(mi.title)
                if not isinstance(prefix, unicode):
                    prefix = prefix.decode(preferred_encoding, 'replace')
                prefix = ascii_filename(prefix)
                names.append('%s_%d%s'%(prefix, id,
                    os.path.splitext(f)[1]))
                if mi.cover and os.access(mi.cover, os.R_OK):
                    mi.thumbnail = self.cover_to_thumbnail(open(mi.cover,
                        'rb').read())
            dynamic.set('news_to_be_synced', set([]))
            if config['upload_news_to_device'] and files:
                remove = ids if del_on_upload else []
                space = { self.location_manager.free[0] : None,
                    self.location_manager.free[1] : 'carda',
                    self.location_manager.free[2] : 'cardb' }
                on_card = space.get(sorted(space.keys(), reverse=True)[0], None)
                self.upload_books(files, names, metadata,
                        on_card=on_card,
                        memory=[files, remove])
                self.status_bar.show_message(_('Sending news to device.'), 5000)


    def sync_to_device(self, on_card, delete_from_library,
            specific_format=None, send_ids=None, do_auto_convert=True):
        ids = [self.library_view.model().id(r) \
               for r in self.library_view.selectionModel().selectedRows()] \
                                if send_ids is None else send_ids
        if not self.device_manager or not ids or len(ids) == 0:
            return

        settings = self.device_manager.device.settings()

        _files, _auto_ids = self.library_view.model().get_preferred_formats_from_ids(ids,
                                    settings.format_map,
                                    specific_format=specific_format,
                                    exclude_auto=do_auto_convert)
        if do_auto_convert:
            ok_ids = list(set(ids).difference(_auto_ids))
            ids = [i for i in ids if i in ok_ids]
        else:
            _auto_ids = []

        metadata = self.library_view.model().metadata_for(ids)
        ids = iter(ids)
        for mi in metadata:
            if mi.cover and os.access(mi.cover, os.R_OK):
                mi.thumbnail = self.cover_to_thumbnail(open(mi.cover, 'rb').read())
        imetadata = iter(metadata)

        bad, good, gf, names, remove_ids = [], [], [], [], []
        for f in _files:
            mi = imetadata.next()
            id = ids.next()
            if f is None:
                bad.append(mi.title)
            else:
                remove_ids.append(id)
                good.append(mi)
                gf.append(f)
                t = mi.title
                if not t:
                    t = _('Unknown')
                a = mi.format_authors()
                if not a:
                    a = _('Unknown')
                prefix = ascii_filename(t+' - '+a)
                if not isinstance(prefix, unicode):
                    prefix = prefix.decode(preferred_encoding, 'replace')
                prefix = ascii_filename(prefix)
                names.append('%s_%d%s'%(prefix, id, os.path.splitext(f)[1]))
        remove = remove_ids if delete_from_library else []
        self.upload_books(gf, names, good, on_card, memory=(_files, remove))
        self.status_bar.show_message(_('Sending books to device.'), 5000)

        auto = []
        if _auto_ids != []:
            for id in _auto_ids:
                if specific_format == None:
                    formats = self.library_view.model().db.formats(id, index_is_id=True)
                    formats = formats.split(',') if formats is not None else []
                    formats = [f.lower().strip() for f in formats]
                    if list(set(formats).intersection(available_input_formats())) != [] and list(set(settings.format_map).intersection(available_output_formats())) != []:
                        auto.append(id)
                    else:
                        bad.append(self.library_view.model().db.title(id, index_is_id=True))
                else:
                    if specific_format in list(set(settings.format_map).intersection(set(available_output_formats()))):
                        auto.append(id)
                    else:
                        bad.append(self.library_view.model().db.title(id, index_is_id=True))

        if auto != []:
            format = specific_format if specific_format in \
                            list(set(settings.format_map).intersection(set(available_output_formats()))) \
                            else None
            if not format:
                for fmt in settings.format_map:
                    if fmt in list(set(settings.format_map).intersection(set(available_output_formats()))):
                        format = fmt
                        break
            if not format:
                bad += auto
            else:
                autos = [self.library_view.model().db.title(id, index_is_id=True) for id in auto]
                autos = '\n'.join('%s'%i for i in autos)
                if question_dialog(self, _('No suitable formats'),
                    _('Auto convert the following books before uploading to '
                        'the device?'), det_msg=autos,
                    buttons=QMessageBox.Yes|QMessageBox.Cancel):
                    self.iactions['Convert Books'].auto_convert(auto, on_card, format)

        if bad:
            bad = '\n'.join('%s'%(i,) for i in bad)
            d = warning_dialog(self, _('No suitable formats'),
                    _('Could not upload the following books to the device, '
                'as no suitable formats were found. Convert the book(s) to a '
                'format supported by your device first.'
                ), bad)
            d.exec_()

    def upload_booklists(self):
        '''
        Upload metadata to device.
        '''
        self.device_manager.sync_booklists(Dispatcher(self.metadata_synced),
                                           self.booklists())

    def metadata_synced(self, job):
        '''
        Called once metadata has been uploaded.
        '''
        if job.failed:
            self.device_job_exception(job)
            return
        cp, fs = job.result
        self.location_manager.update_devices(cp, fs,
                self.device_manager.device.icon)
        # reset the views so that up-to-date info is shown. These need to be
        # here because the sony driver updates collections in sync_booklists
        self.memory_view.reset()
        self.card_a_view.reset()
        self.card_b_view.reset()

    def _upload_collections(self, job):
        if job.failed:
            self.device_job_exception(job)

    def upload_collections(self, booklist, view=None, oncard=None):
        return self.device_manager.upload_collections(self._upload_collections,
                                                       booklist, oncard)

    def upload_books(self, files, names, metadata, on_card=None, memory=None):
        '''
        Upload books to device.
        :param files: List of either paths to files or file like objects
        '''
        titles = [i.title for i in metadata]
        job = self.device_manager.upload_books(
                Dispatcher(self.books_uploaded),
                files, names, on_card=on_card,
                metadata=metadata, titles=titles
              )
        self.upload_memory[job] = (metadata, on_card, memory, files)

    def books_uploaded(self, job):
        '''
        Called once books have been uploaded.
        '''
        metadata, on_card, memory, files = self.upload_memory.pop(job)

        if job.exception is not None:
            if isinstance(job.exception, FreeSpaceError):
                where = 'in main memory.' if 'memory' in str(job.exception) \
                        else 'on the storage card.'
                titles = '\n'.join(['<li>'+mi.title+'</li>' \
                                    for mi in metadata])
                d = error_dialog(self, _('No space on device'),
                                 _('<p>Cannot upload books to device there '
                                 'is no more free space available ')+where+
                                 '</p>\n<ul>%s</ul>'%(titles,))
                d.exec_()
            else:
                self.device_job_exception(job)
            return

        self.device_manager.add_books_to_metadata(job.result,
                metadata, self.booklists())

        self.upload_booklists()

        books_to_be_deleted = []
        if memory and memory[1]:
            books_to_be_deleted = memory[1]
            self.library_view.model().delete_books_by_id(books_to_be_deleted)

        self.set_books_in_library(self.booklists(),
                reset=bool(books_to_be_deleted))

        view = self.card_a_view if on_card == 'carda' else self.card_b_view if on_card == 'cardb' else self.memory_view
        view.model().resort(reset=False)
        view.model().research()
        for f in files:
            getattr(f, 'close', lambda : True)()

        self.book_on_device(None, reset=True)
        if metadata:
            changed = set([])
            for mi in metadata:
                id_ = getattr(mi, 'application_id', None)
                if id_ is not None:
                    changed.add(id_)
            if changed:
                self.library_view.model().refresh_ids(list(changed))

    def book_on_device(self, id, format=None, reset=False):
        '''
        Return an indication of whether the given book represented by its db id
        is on the currently connected device. It returns a 6 element list. The
        first three elements represent memory locations main, carda, and cardb,
        and are true if the book is identifiably in that memory. The fourth
        is a count of how many instances of the book were found across all
        the memory locations. The fifth is the type of match. The type can be
        one of: None, 'uuid', 'db_id', 'metadata'. The sixth is a set of paths to the
        matching books on the device.
        '''
        loc = [None, None, None, 0, None, set([])]

        if reset:
            self.book_db_title_cache = None
            self.book_db_uuid_cache = None
            self.book_db_id_counts = None
            self.book_db_uuid_path_map = None
            return

        string_pat = re.compile('(?u)\W|[_]')
        def clean_string(x):
            x = x.lower() if x else ''
            return string_pat.sub('', x)

        if self.book_db_title_cache is None:
            self.book_db_title_cache = []
            self.book_db_uuid_cache = []
            self.book_db_uuid_path_map = {}
            self.book_db_id_counts = {}
            for i, l in enumerate(self.booklists()):
                self.book_db_title_cache.append({})
                self.book_db_uuid_cache.append(set())
                for book in l:
                    book_title = clean_string(book.title)
                    if book_title not in self.book_db_title_cache[i]:
                        self.book_db_title_cache[i][book_title] = \
                                {'authors':set(), 'db_ids':set(),
                                 'uuids':set(), 'paths':set(),
                                 'uuid_in_library':False}
                    book_authors = clean_string(authors_to_string(book.authors))
                    self.book_db_title_cache[i][book_title]['authors'].add(book_authors)
                    db_id = getattr(book, 'application_id', None)
                    if db_id is None:
                        db_id = book.db_id
                    if db_id is not None:
                        self.book_db_title_cache[i][book_title]['db_ids'].add(db_id)
                        # increment the count of books on the device with this
                        # db_id.
                        c = self.book_db_id_counts.get(db_id, 0)
                        self.book_db_id_counts[db_id] = c + 1
                    uuid = getattr(book, 'uuid', None)
                    if uuid is not None:
                        self.book_db_uuid_cache[i].add(uuid)
                        self.book_db_uuid_path_map[uuid] = book.path
                        if uuid in self.db_book_uuid_cache:
                            self.book_db_title_cache[i][book_title]\
                                    ['uuid_in_library'] = True
                    self.book_db_title_cache[i][book_title]['paths'].add(book.path)

        mi = self.library_view.model().db.get_metadata(id, index_is_id=True)
        for i, l in enumerate(self.booklists()):
            if mi.uuid in self.book_db_uuid_cache[i]:
                loc[i] = True
                loc[4] = 'uuid'
                loc[5].add(self.book_db_uuid_path_map[mi.uuid])
                continue
            db_title = clean_string(mi.title)
            cache = self.book_db_title_cache[i].get(db_title, None)
            if cache and not cache['uuid_in_library']:
                if id in cache['db_ids']:
                    loc[i] = True
                    loc[4] = 'db_id'
                    loc[5] = cache['paths']
                    continue
<<<<<<< HEAD
                if mi.authors and \
                        re.sub('(?u)\W|[_]', '', authors_to_string(mi.authors).lower()) \
                        in cache['authors']:
                    # If we get here, then two library books have the same title
                    # and author. This can happen, especially in the case of
                    # news. Mark a match and go on.
                    loc[i] = True
                    continue
                # Also check author sort, because it can be used as author in
                # some formats
                if mi.author_sort and \
                        re.sub('(?u)\W|[_]', '', mi.author_sort.lower()) \
                        in cache['authors']:
                    loc[i] = True
=======
                # Also check author sort, because it can be used as author in
                # some formats
                if (mi.authors and clean_string(authors_to_string(mi.authors))
                        in cache['authors']) or (mi.author_sort and
                        clean_string(mi.author_sort) in cache['authors']):
                    # We really shouldn't get here, because set_books_in_library
                    # should have set the db_ids for the books, and therefore
                    # the if just above should have found them. Mark the book
                    # anyway, and print a message about the situation
                    loc[i] = True
                    loc[4] = 'metadata'
                    loc[5] = cache['paths']
>>>>>>> 6e24780d
                    continue
        loc[3] = self.book_db_id_counts.get(id, 0)
        return loc

    def set_books_in_library(self, booklists, reset=False):
        '''
        Set the ondevice indications in the device database.
        This method should be called before book_on_device is called, because
        it sets the application_id for matched books. Book_on_device uses that
        to both speed up matching and to count matches.
        '''

        string_pat = re.compile('(?u)\W|[_]')
        def clean_string(x):
            x = x.lower() if x else ''
            return string_pat.sub('', x)

        # Force a reset if the caches are not initialized
        if reset or not hasattr(self, 'db_book_title_cache'):
            # It might be possible to get here without having initialized the
            # library view. In this case, simply give up
            try:
                db = self.library_view.model().db
            except:
                return
            # Build a cache (map) of the library, so the search isn't On**2
            self.db_book_title_cache = {}
            self.db_book_uuid_cache = {}
            for id in db.data.iterallids():
                mi = db.get_metadata(id, index_is_id=True)
                title = clean_string(mi.title)
                if title not in self.db_book_title_cache:
                    self.db_book_title_cache[title] = \
                                {'authors':{}, 'author_sort':{}, 'db_ids':{}}
                if mi.authors:
                    authors = clean_string(authors_to_string(mi.authors))
                    self.db_book_title_cache[title]['authors'][authors] = mi
                if mi.author_sort:
                    aus = clean_string(mi.author_sort)
                    self.db_book_title_cache[title]['author_sort'][aus] = mi
                self.db_book_title_cache[title]['db_ids'][mi.application_id] = mi
                self.db_book_uuid_cache[mi.uuid] = mi

        # Now iterate through all the books on the device, setting the
        # in_library field. Fastest and most accurate key is the uuid. Second is
        # the application_id, which is really the db key, but as this can
        # accidentally match across libraries we also verify the title. The
        # db_id exists on Sony devices. Fallback is title and author match.
        # We set the application ID so that we can reproduce book matching,
        # necessary for identifying copies of books.

        update_metadata = prefs['manage_device_metadata'] == 'on_connect'
        for booklist in booklists:
            for book in booklist:
                if getattr(book, 'uuid', None) in self.db_book_uuid_cache:
                    if update_metadata:
                        book.smart_update(self.db_book_uuid_cache[book.uuid],
                                          replace_metadata=True)
                    book.in_library = True
                    # ensure that the correct application_id is set
                    book.application_id = \
                        self.db_book_uuid_cache[book.uuid].application_id
                    continue

                book_title = clean_string(book.title)
                book.in_library = None
                d = self.db_book_title_cache.get(book_title, None)
                if d is not None:
                    if getattr(book, 'application_id', None) in d['db_ids']:
                        book.in_library = True
                        # application already matches db_id, so no need to set it
                        if update_metadata:
                            book.smart_update(d['db_ids'][book.application_id],
                                              replace_metadata=True)
                        continue
                    if book.db_id in d['db_ids']:
                        book.in_library = True
                        book.application_id = \
                                    d['db_ids'][book.db_id].application_id
                        if update_metadata:
                            book.smart_update(d['db_ids'][book.db_id],
                                              replace_metadata=True)
                        continue
                    if book.authors:
                        # Compare against both author and author sort, because
                        # either can appear as the author
                        book_authors = clean_string(authors_to_string(book.authors))
                        if book_authors in d['authors']:
                            book.in_library = True
                            book.application_id = \
                                    d['authors'][book_authors].application_id
                            if update_metadata:
                                book.smart_update(d['authors'][book_authors],
                                                  replace_metadata=True)
                        elif book_authors in d['author_sort']:
                            book.in_library = True
                            book.application_id = \
                                d['author_sort'][book_authors].application_id
                            if update_metadata:
                                book.smart_update(d['author_sort'][book_authors],
                                                  replace_metadata=True)
                # Set author_sort if it isn't already
                asort = getattr(book, 'author_sort', None)
                if not asort and book.authors:
                    book.author_sort = self.library_view.model().db.author_sort_from_authors(book.authors)

        if update_metadata:
            if self.device_manager.is_device_connected:
                self.device_manager.sync_booklists(None, booklists)
    # }}}
<|MERGE_RESOLUTION|>--- conflicted
+++ resolved
@@ -1380,22 +1380,6 @@
                     loc[4] = 'db_id'
                     loc[5] = cache['paths']
                     continue
-<<<<<<< HEAD
-                if mi.authors and \
-                        re.sub('(?u)\W|[_]', '', authors_to_string(mi.authors).lower()) \
-                        in cache['authors']:
-                    # If we get here, then two library books have the same title
-                    # and author. This can happen, especially in the case of
-                    # news. Mark a match and go on.
-                    loc[i] = True
-                    continue
-                # Also check author sort, because it can be used as author in
-                # some formats
-                if mi.author_sort and \
-                        re.sub('(?u)\W|[_]', '', mi.author_sort.lower()) \
-                        in cache['authors']:
-                    loc[i] = True
-=======
                 # Also check author sort, because it can be used as author in
                 # some formats
                 if (mi.authors and clean_string(authors_to_string(mi.authors))
@@ -1408,7 +1392,6 @@
                     loc[i] = True
                     loc[4] = 'metadata'
                     loc[5] = cache['paths']
->>>>>>> 6e24780d
                     continue
         loc[3] = self.book_db_id_counts.get(id, 0)
         return loc
