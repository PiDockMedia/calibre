--- conflicted
+++ resolved
@@ -4,11 +4,7 @@
 import time, os
 
 from PyQt4.Qt import SIGNAL, QUrl, QAbstractListModel, Qt, \
-<<<<<<< HEAD
-        QVariant, QInputDialog, QSortFilterProxyModel
-=======
         QVariant
->>>>>>> 8f81ccaa
 
 from calibre.web.feeds.recipes import compile_recipe
 from calibre.web.feeds.news import AutomaticNewsRecipe
@@ -24,20 +20,11 @@
     def __init__(self, recipe_model):
         QAbstractListModel.__init__(self)
         self.recipe_model = recipe_model
-        self.proxy_model = QSortFilterProxyModel()
-        self.proxy_model.setSourceModel(recipe_model)
-        self.proxy_model.sort(0, Qt.AscendingOrder)
-        self.proxy_model.setDynamicSortFilter(True)
 
     def title(self, index):
         row = index.row()
         if row > -1 and row < self.rowCount():
-            print 'index is: ', index
-            print 'row is: ', row
-            #print 'recipe_model title return is: ',  self.recipe_model.custom_recipe_collection[row].get('title', '')
-            #print 'proxy_model title return is: ',  self.proxy_model.custom_recipe_collection[row].get('title', '')
             return self.recipe_model.custom_recipe_collection[row].get('title', '')
-            #return self.proxy_model.custom_recipe_collection[row].get('title', '')
 
     def script(self, index):
         row = index.row()
@@ -94,14 +81,7 @@
         ResizableDialog.__init__(self, parent)
 
         self._model = self.model = CustomRecipeModel(recipe_model)
-        #self._model = self.model = CustomRecipeModel(proxy_model)
         self.available_profiles.setModel(self._model)
-        #proxy = QSortFilterProxyModel()
-        #proxy.setSourceModel(self._model)
-        #proxy.sort(0, Qt.AscendingOrder)
-        #proxy.setDynamicSortFilter(True)
-        #self.available_profiles.setModel(proxy)
-        
         self.available_profiles.currentChanged = self.current_changed
 
         self.connect(self.remove_feed_button, SIGNAL('clicked(bool)'),
