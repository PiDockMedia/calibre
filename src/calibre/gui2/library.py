__license__   = 'GPL v3'
__copyright__ = '2008, Kovid Goyal <kovid at kovidgoyal.net>'
import os, textwrap, traceback, time
from datetime import timedelta, datetime
from operator import attrgetter

from math import cos, sin, pi
from itertools import repeat
from PyQt4.QtGui import QTableView, QProgressDialog, QAbstractItemView, QColor, \
                        QItemDelegate, QPainterPath, QLinearGradient, QBrush, \
                        QPen, QStyle, QPainter, QLineEdit, \
                        QPalette, QImage, QApplication
from PyQt4.QtCore import QAbstractTableModel, QVariant, Qt, QString, \
                         QCoreApplication, SIGNAL, QObject, QSize, QModelIndex

from calibre import Settings, preferred_encoding
from calibre.ptempfile import PersistentTemporaryFile
from calibre.library.database import LibraryDatabase, text_to_tokens
from calibre.gui2 import NONE, TableView, qstring_to_unicode

class LibraryDelegate(QItemDelegate):
    COLOR    = QColor("blue")
    SIZE     = 16
    PEN      = QPen(COLOR, 1, Qt.SolidLine, Qt.RoundCap, Qt.RoundJoin)
    
    def __init__(self, parent):
        QItemDelegate.__init__(self, parent)
        self.star_path = QPainterPath()
        self.star_path.moveTo(90, 50)
        for i in range(1, 5):
            self.star_path.lineTo(50 + 40 * cos(0.8 * i * pi), \
                                  50 + 40 * sin(0.8 * i * pi))
        self.star_path.closeSubpath()
        self.star_path.setFillRule(Qt.WindingFill)
        gradient = QLinearGradient(0, 0, 0, 100)
        gradient.setColorAt(0.0, self.COLOR)
        gradient.setColorAt(1.0, self.COLOR)
        self.brush = QBrush(gradient)
        self.factor = self.SIZE/100.

    def sizeHint(self, option, index):
        #num = index.model().data(index, Qt.DisplayRole).toInt()[0]
        return QSize(5*(self.SIZE), self.SIZE+4)
    
    def paint(self, painter, option, index):
        num = index.model().data(index, Qt.DisplayRole).toInt()[0]
        def draw_star(): 
            painter.save()
            painter.scale(self.factor, self.factor)
            painter.translate(50.0, 50.0)
            painter.rotate(-20)
            painter.translate(-50.0, -50.0)
            painter.drawPath(self.star_path)
            painter.restore()
        
        painter.save()
        if hasattr(QStyle, 'CE_ItemViewItem'):
            QApplication.style().drawControl(QStyle.CE_ItemViewItem, option, painter)
        elif option.state & QStyle.State_Selected:
            painter.fillRect(option.rect, option.palette.highlight())
        try:
            painter.setRenderHint(QPainter.Antialiasing)
            y = option.rect.center().y()-self.SIZE/2. 
            x = option.rect.right()  - self.SIZE
            painter.setPen(self.PEN)      
            painter.setBrush(self.brush)      
            painter.translate(x, y)
            i = 0
            while i < num:
                draw_star()
                painter.translate(-self.SIZE, 0)
                i += 1
        except Exception, e:
            traceback.print_exc(e)
        painter.restore()
        
    def createEditor(self, parent, option, index):
        sb = QItemDelegate.createEditor(self, parent, option, index)
        sb.setMinimum(0)
        sb.setMaximum(5)
        return sb

class BooksModel(QAbstractTableModel):
    coding = zip(
    [1000,900,500,400,100,90,50,40,10,9,5,4,1],
    ["M","CM","D","CD","C","XC","L","XL","X","IX","V","IV","I"]
    )
    @classmethod
    def roman(cls, num):
        if num <= 0 or num >= 4000 or int(num) != num:
            return str(num)
        result = []
        for d, r in cls.coding:
            while num >= d:
                result.append(r)
                num -= d
        return ''.join(result)

    def __init__(self, parent=None, buffer=40):
        QAbstractTableModel.__init__(self, parent)
        self.db = None
        self.cols = ['title', 'authors', 'size', 'date', 'rating', 'publisher', 'tags', 'series']
        self.editable_cols = [0, 1, 4, 5, 6]
        self.default_image = QImage(':/images/book.svg')
        self.sorted_on = (3, Qt.AscendingOrder)
        self.last_search = '' # The last search performed on this model
        self.read_config()
        self.buffer_size = buffer
        self.cover_cache = None
        
    def clear_caches(self):
        if self.cover_cache:
            self.cover_cache.clear_cache()
        
    def read_config(self):
        self.use_roman_numbers = Settings().get('use roman numerals for series number', True)
        
    
    def set_database(self, db):
        if isinstance(db, (QString, basestring)):
            if isinstance(db, QString):
                db = qstring_to_unicode(db)
            db = LibraryDatabase(os.path.expanduser(db))
        self.db = db
        
    def refresh_ids(self, ids, current_row=-1):
        rows = self.db.refresh_ids(ids)
        for row in rows:
<<<<<<< HEAD
            if self.cover_cache:
                id = self.db.id(row)
                self.cover_cache.refresh(id)
=======
            self.buffer.pop(row, None)
>>>>>>> 5aa463b5
            if row == current_row:
                self.emit(SIGNAL('new_bookdisplay_data(PyQt_PyObject)'),
                          self.get_book_display_info(row))
            self.emit(SIGNAL('dataChanged(QModelIndex,QModelIndex)'),
                      self.index(row, 0), self.index(row, self.columnCount(None)-1))
        
    def close(self):
        self.db.close()
        self.db = None
        self.reset()
        
    def add_books(self, paths, formats, metadata, uris=[], add_duplicates=False):
        return self.db.add_books(paths, formats, metadata, uris,
                                 add_duplicates=add_duplicates)
        
    def row_indices(self, index):
        ''' Return list indices of all cells in index.row()'''
        return [ self.index(index.row(), c) for c in range(self.columnCount(None))]
        
    def save_to_disk(self, rows, path, single_dir=False):
        rows = [row.row() for row in rows]
        self.db.export_to_dir(path, rows, self.sorted_on[0] == 1, single_dir=single_dir)
        
    def delete_books(self, indices):
        ids = [ self.id(i) for i in indices ]
        for id in ids:
            row = self.db.index(id)
            self.beginRemoveRows(QModelIndex(), row, row)
            self.db.delete_book(id)
            self.endRemoveRows()
        self.clear_caches()
        self.reset()
    
    def search_tokens(self, text):
        return text_to_tokens(text)
            
    def search(self, text, refinement, reset=True):
        tokens, OR = self.search_tokens(text)
        self.db.filter(tokens, refilter=refinement, OR=OR)
        self.last_search = text
        if reset:
            self.clear_caches()
            self.reset()
            
    def sort(self, col, order, reset=True):
        if not self.db:
            return
        ascending = order == Qt.AscendingOrder
        self.db.refresh(self.cols[col], ascending)
        self.research()
        if reset:
            self.clear_caches()
            self.reset()     
        self.sorted_on = (col, order)
        
    def resort(self, reset=True):
        self.sort(*self.sorted_on, **dict(reset=reset))
        
    def research(self, reset=True):
        self.search(self.last_search, False, reset=reset)
        
    def database_needs_migration(self):
        path = os.path.expanduser('~/library.db')
        return self.db.is_empty() and \
               os.path.exists(path) and\
               LibraryDatabase.sizeof_old_database(path) > 0
            
    def columnCount(self, parent):
        return len(self.cols)
    
    def rowCount(self, parent):
        return self.db.rows() if self.db else 0
    
    def count(self):
        return self.rowCount(None)
    
    def get_book_display_info(self, idx):
        data = {}
        cdata = self.cover(idx)
        if cdata:
            data['cover'] = cdata
        tags = self.db.tags(idx)
        if tags:
            tags = tags.replace(',', ', ')
        else:
            tags = _('None')
        data[_('Tags')] = tags
        formats = self.db.formats(idx)
        if formats:
            formats = formats.replace(',', ', ')
        else:
            formats = _('None')
        data[_('Formats')] = formats
        comments = self.db.comments(idx)
        if not comments:
            comments = _('None')
        data[_('Comments')] = comments
        series = self.db.series(idx)
        if series:
            sidx = self.db.series_index(idx)
            sidx = self.__class__.roman(sidx) if self.use_roman_numbers else str(sidx)
            data[_('Series')] = _('Book <font face="serif">%s</font> of %s.')%(sidx, series)
            
        return data
    
    def set_cache(self, idx):
        l, r = 0, self.count()-1
        if self.cover_cache:
            l = max(l, idx-self.buffer_size)
            r = min(r, idx+self.buffer_size)
            k = min(r-idx, idx-l)
            ids = [idx]
            for i in range(1, k):
                ids.extend([idx-i, idx+i])
            ids = ids + [i for i in range(l, r, 1) if i not in ids]
            ids = [self.db.id(i) for i in ids]
            self.cover_cache.set_cache(ids)
    
    def current_changed(self, current, previous, emit_signal=True):
        idx = current.row()
        self.set_cache(idx)
        data = self.get_book_display_info(idx)
        if emit_signal:
            self.emit(SIGNAL('new_bookdisplay_data(PyQt_PyObject)'), data)
        else:
            return data
        
    def get_book_info(self, index):
        data = self.current_changed(index, None, False)
        row = index.row()
        data[_('Title')] = self.db.title(row)
        au = self.db.authors(row)
        if not au:
            au = _('Unknown')
        au = ', '.join([a.strip() for a in au.split(',')])
        data[_('Author(s)')] = au
        return data
        
    
    def get_metadata(self, rows):
        metadata = []
        for row in rows:
            row = row.row()
            au = self.db.authors(row)
            tags = self.db.tags(row)
            if not au:
                au = 'Unknown'
            au = au.split(',')
            if len(au) > 1:
                t = ', '.join(au[:-1])
                t += ' & ' + au[-1]
                au = t
            else:
                au = ' & '.join(au)
            if not tags:
                tags = []
            else:
                tags = tags.split(',')
            series = self.db.series(row)
            if series is not None:
                tags.append(series)
            mi = {
                  'title'   : self.db.title(row),
                  'authors' : au,
                  'cover'   : self.db.cover(row),
                  'tags'    : tags,
                  'comments': self.db.comments(row),
                  }
            if series is not None:
                mi['tag order'] = {series:self.db.books_in_series_of(row)} 
            
            metadata.append(mi)
        return metadata
    
    def get_preferred_formats(self, rows, formats):
        ans = []
        for row in (row.row() for row in rows):
            format = None
            for f in self.db.formats(row).split(','):
                if f.lower() in formats:
                    format = f
                    break
            if format:
                pt = PersistentTemporaryFile(suffix='.'+format)
                pt.write(self.db.format(row, format))
                pt.seek(0)
                ans.append(pt)                
            else:
                ans.append(None)
        return ans
    
    def id(self, row):
        return self.db.id(row.row())
    
    def title(self, row_number):
        return self.db.title(row_number)
    
    def cover(self, row_number):
        id = self.db.id(row_number)
        data = None
        if self.cover_cache:
            img = self.cover_cache.cover(id)
            if img:
                if img.isNull():
                    img = self.default_image
                return img
        if not data:
            data = self.db.cover(row_number)
        if not data:
            return self.default_image
        img = QImage()
        img.loadFromData(data)
        if img.isNull():
            img = self.default_image
        return img
    
    def data(self, index, role):
        if role == Qt.DisplayRole or role == Qt.EditRole:      
            row, col = index.row(), index.column()
            if col == 0:
                text = self.db.title(row)
                if text:
                    return QVariant(text)
            elif col == 1: 
                au = self.db.authors(row)
                if au:
                    au = au.split(',')
                    return QVariant("\n".join(au))
            elif col == 2:
                size = self.db.max_size(row)
                if size:
                    return QVariant(BooksView.human_readable(size))
            elif col == 3:
                dt = self.db.timestamp(row)
                if dt:
                    dt = dt - timedelta(seconds=time.timezone) + timedelta(hours=time.daylight)
                    return QVariant(dt.strftime(BooksView.TIME_FMT).decode(preferred_encoding, 'replace'))
            elif col == 4: 
                r = self.db.rating(row)
                r = r/2 if r else 0
                return QVariant(r)
            elif col == 5: 
                pub = self.db.publisher(row)
                if pub: 
                    return QVariant(pub)
            elif col == 6:
                tags = self.db.tags(row)
                if tags:
                    return QVariant(', '.join(tags.split(',')))                
            elif col == 7:
                series = self.db.series(row)
                if series:
                    return QVariant(series  + ' [%d]'%self.db.series_index(row))
            return NONE
        elif role == Qt.TextAlignmentRole and index.column() in [2, 3, 4]:
            return QVariant(Qt.AlignRight | Qt.AlignVCenter)
        elif role == Qt.ToolTipRole and index.isValid():            
            if index.column() in self.editable_cols:
                return QVariant(_("Double click to <b>edit</b> me<br><br>"))
        return NONE
    
    def headerData(self, section, orientation, role):    
        if role != Qt.DisplayRole:
            return NONE
        text = ""
        if orientation == Qt.Horizontal:      
            if   section == 0: text = _("Title")
            elif section == 1: text = _("Author(s)")
            elif section == 2: text = _("Size (MB)")
            elif section == 3: text = _("Date")
            elif section == 4: text = _("Rating")
            elif section == 5: text = _("Publisher")
            elif section == 6: text = _("Tags")
            elif section == 7: text = _("Series")
            return QVariant(text)
        else: 
            return QVariant(section+1)
        
    def flags(self, index):
        flags = QAbstractTableModel.flags(self, index)
        if index.isValid():       
            if index.column() in self.editable_cols:  
                flags |= Qt.ItemIsEditable    
        return flags
    
    def setData(self, index, value, role):
        done = False
        if role == Qt.EditRole:
            row, col = index.row(), index.column()
            if col not in self.editable_cols:
                return False
            val = unicode(value.toString().toUtf8(), 'utf-8').strip() if col != 4 else \
                  int(value.toInt()[0])
            if col == 4:
                val = 0 if val < 0 else 5 if val > 5 else val
                val *= 2
            column = self.cols[col]
            self.db.set(row, column, val)           
            self.emit(SIGNAL("dataChanged(QModelIndex, QModelIndex)"), \
                                index, index)
            if col == self.sorted_on[0]:
                self.sort(col, self.sorted_on[1])
            done = True
        return done

class BooksView(TableView):
    TIME_FMT = '%d %b %Y'
    wrapper = textwrap.TextWrapper(width=20)
    
    @classmethod
    def wrap(cls, s, width=20):         
        cls.wrapper.width = width
        return cls.wrapper.fill(s)
    
    @classmethod
    def human_readable(cls, size, precision=1):
        """ Convert a size in bytes into megabytes """
        return ('%.'+str(precision)+'f') % ((size/(1024.*1024.)),)
    
    def __init__(self, parent, modelcls=BooksModel):
        TableView.__init__(self, parent)
        self.display_parent = parent
        self._model = modelcls(self)
        self.setModel(self._model)
        self.setSelectionBehavior(QAbstractItemView.SelectRows)
        self.setSortingEnabled(True)
        if self.__class__.__name__ == 'BooksView': # Subclasses may not have rating as col 4
            self.setItemDelegateForColumn(4, LibraryDelegate(self))        
        QObject.connect(self.selectionModel(), SIGNAL('currentRowChanged(QModelIndex, QModelIndex)'),
                        self._model.current_changed)
        # Adding and removing rows should resize rows to contents
        QObject.connect(self.model(), SIGNAL('rowsRemoved(QModelIndex, int, int)'), self.resizeRowsToContents)
        QObject.connect(self.model(), SIGNAL('rowsInserted(QModelIndex, int, int)'), self.resizeRowsToContents)
        # Resetting the model should resize rows (model is reset after search and sort operations)
        QObject.connect(self.model(), SIGNAL('modelReset()'), self.resizeRowsToContents)
        self.set_visible_columns()
        
    @classmethod
    def paths_from_event(cls, event):
        ''' 
        Accept a drop event and return a list of paths that can be read from 
        and represent files with extensions.
        '''
        if event.mimeData().hasFormat('text/uri-list'):
            urls = [qstring_to_unicode(u.toLocalFile()) for u in event.mimeData().urls()]
            return [u for u in urls if os.path.splitext(u)[1] and os.access(u, os.R_OK)]
    
    def dragEnterEvent(self, event):
        if int(event.possibleActions() & Qt.CopyAction) + \
           int(event.possibleActions() & Qt.MoveAction) == 0:
            return
        paths = self.paths_from_event(event)
        
        if paths:
            event.acceptProposedAction()
    
    def dragMoveEvent(self, event):
        event.acceptProposedAction()
    
    def dropEvent(self, event):
        paths = self.paths_from_event(event)
        event.setDropAction(Qt.CopyAction)
        event.accept()
        self.emit(SIGNAL('files_dropped(PyQt_PyObject)'), paths, Qt.QueuedConnection) 
             
    
    def set_database(self, db):
        self._model.set_database(db)
        
    def close(self):
        self._model.close()
        
    def migrate_database(self):
        if self.model().database_needs_migration():
            print 'Migrating database from pre 0.4.0 version'
            path = os.path.abspath(os.path.expanduser('~/library.db'))
            progress = QProgressDialog('Upgrading database from pre 0.4.0 version.<br>'+\
                                       'The new database is stored in the file <b>'+self._model.db.dbpath,
                                       QString(), 0, LibraryDatabase.sizeof_old_database(path),
                                       self)
            progress.setModal(True)
            progress.setValue(0)
            app = QCoreApplication.instance()
            
            def meter(count):
                progress.setValue(count)
                app.processEvents()
            progress.setWindowTitle('Upgrading database')
            progress.show()
            LibraryDatabase.import_old_database(path, self._model.db.conn, meter)
            
    def connect_to_search_box(self, sb):
        QObject.connect(sb, SIGNAL('search(PyQt_PyObject, PyQt_PyObject)'), 
                        self._model.search)
        
    def connect_to_book_display(self, bd):
        QObject.connect(self._model, SIGNAL('new_bookdisplay_data(PyQt_PyObject)'),
                        bd)
    

class DeviceBooksView(BooksView):
    
    def __init__(self, parent):
        BooksView.__init__(self, parent, DeviceBooksModel)
        self.columns_resized = False
        self.resize_on_select = False
        
    def resizeColumnsToContents(self):
        QTableView.resizeColumnsToContents(self)
        self.columns_resized = True
        
    def connect_dirtied_signal(self, slot):
        QObject.connect(self._model, SIGNAL('booklist_dirtied()'), slot)

class DeviceBooksModel(BooksModel):
    
    def __init__(self, parent):
        BooksModel.__init__(self, parent)
        self.db  = []
        self.map = []
        self.sorted_map = []
        self.unknown = str(self.trUtf8('Unknown'))
        self.marked_for_deletion = {}
        
    
    def mark_for_deletion(self, id, rows):
        self.marked_for_deletion[id] = self.indices(rows)
        for row in rows:
            indices = self.row_indices(row)
            self.emit(SIGNAL('dataChanged(QModelIndex, QModelIndex)'), indices[0], indices[-1])
        
            
    def deletion_done(self, id, succeeded=True):
        if not self.marked_for_deletion.has_key(id):
            return
        rows = self.marked_for_deletion.pop(id)
        for row in rows:
            if not succeeded:
                indices = self.row_indices(self.index(row, 0))
                self.emit(SIGNAL('dataChanged(QModelIndex, QModelIndex)'), indices[0], indices[-1])        
    
    def paths_deleted(self, paths):
        self.map = list(range(0, len(self.db)))
        self.resort(False)
        self.research(True)
    
    def indices_to_be_deleted(self):
        ans = []
        for v in self.marked_for_deletion.values():
            ans.extend(v)
        return ans
    
    def flags(self, index):
        if self.map[index.row()] in self.indices_to_be_deleted():
            return Qt.ItemIsUserCheckable  # Can't figure out how to get the disabled flag in python
        flags = QAbstractTableModel.flags(self, index)
        if index.isValid():       
            if index.column() in [0, 1] or (index.column() == 4 and self.db.supports_tags()):  
                flags |= Qt.ItemIsEditable  
        return flags
        
    
    def search(self, text, refinement, reset=True):
        tokens, OR = self.search_tokens(text)
        base = self.map if refinement else self.sorted_map
        result = []
        for i in base:
            q = ['', self.db[i].title, self.db[i].authors, '', ', '.join(self.db[i].tags)] + list(repeat('', 10))
            if OR:
                add = False
                for token in tokens:
                    if token.match(q):
                        add = True
                        break
                if add:
                    result.append(i)
            else:
                add = True
                for token in tokens:
                    if not token.match(q):
                        add = False
                        break
                if add:
                    result.append(i)
        
        self.map = result

        if reset:
            self.reset()
        self.last_search = text
    
    def sort(self, col, order, reset=True):
        descending = order != Qt.AscendingOrder
        def strcmp(attr):
            ag = attrgetter(attr)
            def _strcmp(x, y):
                x = ag(self.db[x])
                y = ag(self.db[y])
                if x == None:
                    x = ''
                if y == None:
                    y = ''
                x, y = x.strip().lower(), y.strip().lower()
                return cmp(x, y)
            return _strcmp
        def datecmp(x, y):            
            x = self.db[x].datetime
            y = self.db[y].datetime
            return cmp(datetime(*x[0:6]), datetime(*y[0:6]))
        def sizecmp(x, y):
            x, y = int(self.db[x].size), int(self.db[y].size)
            return cmp(x, y)
        def tagscmp(x, y):
            x, y = ','.join(self.db[x].tags), ','.join(self.db[y].tags)
            return cmp(x, y)
        fcmp = strcmp('title_sorter') if col == 0 else strcmp('authors') if col == 1 else \
               sizecmp if col == 2 else datecmp if col == 3 else tagscmp 
        self.map.sort(cmp=fcmp, reverse=descending)
        if len(self.map) == len(self.db):
            self.sorted_map = list(self.map)
        else:
            self.sorted_map = list(range(len(self.db)))
            self.sorted_map.sort(cmp=fcmp, reverse=descending)
        self.sorted_on = (col, order)
        if reset:
            self.reset()
    
    def columnCount(self, parent):
        return 5
    
    def rowCount(self, parent):
        return len(self.map)
    
    def set_database(self, db):
        self.db = db
        self.map = list(range(0, len(db)))
    
    def current_changed(self, current, previous):
        data = {}
        item = self.db[self.map[current.row()]]
        cdata = item.thumbnail
        if cdata:
            img = QImage()
            img.loadFromData(cdata)
            if img.isNull():
                img = self.default_image
            data['cover'] = img
        type = _('Unknown')
        ext = os.path.splitext(item.path)[1]
        if ext:
            type = ext[1:].lower()
        data[_('Format')] = type
        data[_('Path')] = item.path
        dt = item.datetime
        dt = datetime(*dt[0:6])
        dt = dt - timedelta(seconds=time.timezone) + timedelta(hours=time.daylight)
        data[_('Timestamp')] = dt.ctime()
        data[_('Tags')] = ', '.join(item.tags)
        self.emit(SIGNAL('new_bookdisplay_data(PyQt_PyObject)'), data)
        
    def paths(self, rows):
        return [self.db[self.map[r.row()]].path for r in rows ]
    
    def indices(self, rows):
        '''
        Return indices into underlying database from rows
        '''
        return [ self.map[r.row()] for r in rows]
    
    
    def data(self, index, role):
        if role == Qt.DisplayRole or role == Qt.EditRole:      
            row, col = index.row(), index.column()
            if col == 0:
                text = self.db[self.map[row]].title
                if not text:
                    text = self.unknown
                return QVariant(text)
            elif col == 1: 
                au = self.db[self.map[row]].authors
                if not au:
                    au = self.unknown
                if role == Qt.EditRole:
                    return QVariant(au)
                au = au.split(',')
                authors = []
                for i in au:
                    authors += i.strip().split('&')
                jau = [ a.strip() for a in authors ]
                return QVariant("\n".join(jau))
            elif col == 2:
                size = self.db[self.map[row]].size
                return QVariant(BooksView.human_readable(size))
            elif col == 3:
                dt = self.db[self.map[row]].datetime
                dt = datetime(*dt[0:6])
                dt = dt - timedelta(seconds=time.timezone) + timedelta(hours=time.daylight)
                return QVariant(dt.strftime(BooksView.TIME_FMT))
            elif col == 4:
                tags = self.db[self.map[row]].tags                
                if tags:
                    return QVariant(', '.join(tags))                
        elif role == Qt.TextAlignmentRole and index.column() in [2, 3]:
            return QVariant(Qt.AlignRight | Qt.AlignVCenter)
        elif role == Qt.ToolTipRole and index.isValid():
            if self.map[index.row()] in self.indices_to_be_deleted():
                return QVariant('Marked for deletion')            
            col = index.column()
            if col in [0, 1] or (col == 4 and self.db.supports_tags()):
                return QVariant("Double click to <b>edit</b> me<br><br>")
        return NONE
    
    def headerData(self, section, orientation, role):    
        if role != Qt.DisplayRole:
            return NONE
        text = ""
        if orientation == Qt.Horizontal:      
            if   section == 0: text = _("Title")
            elif section == 1: text = _("Author(s)")
            elif section == 2: text = _("Size (MB)")
            elif section == 3: text = _("Date")
            elif section == 4: text = _("Tags")
            return QVariant(text)
        else: 
            return QVariant(section+1)
    
    def setData(self, index, value, role):
        done = False
        if role == Qt.EditRole:
            row, col = index.row(), index.column()
            if col in [2, 3]:
                return False
            val = qstring_to_unicode(value.toString()).strip() 
            idx = self.map[row]
            if col == 0:
                self.db[idx].title = val
                self.db[idx].title_sorter = val
            elif col == 1:
                self.db[idx].authors = val
            elif col == 4:
                tags = [i.strip() for i in val.split(',')]
                tags = [t for t in tags if t]
                self.db.set_tags(self.db[idx], tags)
            self.emit(SIGNAL("dataChanged(QModelIndex, QModelIndex)"), index, index)
            self.emit(SIGNAL('booklist_dirtied()'))
            if col == self.sorted_on[0]:
                self.sort(col, self.sorted_on[1])
            done = True
        return done

class SearchBox(QLineEdit):
    
    INTERVAL = 1000 #: Time to wait before emitting search signal
    
    def __init__(self, parent):
        QLineEdit.__init__(self, parent)
        self.help_text = _('Search (For Advanced Search click the button to the left)')
        self.initial_state = True
        self.default_palette = QApplication.palette(self)
        self.gray = QPalette(self.default_palette)
        self.gray.setBrush(QPalette.Text, QBrush(QColor('gray')))
        self.prev_search = ''
        self.timer = None
        self.clear_to_help()
        QObject.connect(self, SIGNAL('textEdited(QString)'), self.text_edited_slot)
        
        
    def normalize_state(self):
        self.setText('')
        self.setPalette(self.default_palette)
        
    def clear_to_help(self):
        self.setPalette(self.gray)
        self.setText(self.help_text)
        self.home(False)        
        self.initial_state = True
        
    def clear(self):
        self.clear_to_help()
        self.emit(SIGNAL('search(PyQt_PyObject, PyQt_PyObject)'), '', False)
        
        
    def keyPressEvent(self, event):
        if self.initial_state:
            self.normalize_state()
            self.initial_state = False
        QLineEdit.keyPressEvent(self, event)
        
    def mouseReleaseEvent(self, event):
        if self.initial_state:
            self.normalize_state()
            self.initial_state = False
        QLineEdit.mouseReleaseEvent(self, event)
    
    def text_edited_slot(self, text):
        text = qstring_to_unicode(text) if isinstance(text, QString) else unicode(text)
        self.prev_text = text
        self.timer = self.startTimer(self.__class__.INTERVAL)
        
    def timerEvent(self, event):
        self.killTimer(event.timerId())
        if event.timerId() == self.timer:
            text = qstring_to_unicode(self.text())
            refinement = text.startswith(self.prev_search) and ':' not in text
            self.prev_search = text
            self.emit(SIGNAL('search(PyQt_PyObject, PyQt_PyObject)'), text, refinement)
            
    def set_search_string(self, txt):
        self.normalize_state()
        self.setText(txt)
        self.emit(SIGNAL('search(PyQt_PyObject, PyQt_PyObject)'), txt, False)
        self.end(False)
        self.initial_state = False<|MERGE_RESOLUTION|>--- conflicted
+++ resolved
@@ -22,7 +22,7 @@
     COLOR    = QColor("blue")
     SIZE     = 16
     PEN      = QPen(COLOR, 1, Qt.SolidLine, Qt.RoundCap, Qt.RoundJoin)
-    
+
     def __init__(self, parent):
         QItemDelegate.__init__(self, parent)
         self.star_path = QPainterPath()
@@ -41,10 +41,10 @@
     def sizeHint(self, option, index):
         #num = index.model().data(index, Qt.DisplayRole).toInt()[0]
         return QSize(5*(self.SIZE), self.SIZE+4)
-    
+
     def paint(self, painter, option, index):
         num = index.model().data(index, Qt.DisplayRole).toInt()[0]
-        def draw_star(): 
+        def draw_star():
             painter.save()
             painter.scale(self.factor, self.factor)
             painter.translate(50.0, 50.0)
@@ -52,7 +52,7 @@
             painter.translate(-50.0, -50.0)
             painter.drawPath(self.star_path)
             painter.restore()
-        
+
         painter.save()
         if hasattr(QStyle, 'CE_ItemViewItem'):
             QApplication.style().drawControl(QStyle.CE_ItemViewItem, option, painter)
@@ -60,10 +60,10 @@
             painter.fillRect(option.rect, option.palette.highlight())
         try:
             painter.setRenderHint(QPainter.Antialiasing)
-            y = option.rect.center().y()-self.SIZE/2. 
+            y = option.rect.center().y()-self.SIZE/2.
             x = option.rect.right()  - self.SIZE
-            painter.setPen(self.PEN)      
-            painter.setBrush(self.brush)      
+            painter.setPen(self.PEN)
+            painter.setBrush(self.brush)
             painter.translate(x, y)
             i = 0
             while i < num:
@@ -73,7 +73,7 @@
         except Exception, e:
             traceback.print_exc(e)
         painter.restore()
-        
+
     def createEditor(self, parent, option, index):
         sb = QItemDelegate.createEditor(self, parent, option, index)
         sb.setMinimum(0)
@@ -107,55 +107,51 @@
         self.read_config()
         self.buffer_size = buffer
         self.cover_cache = None
-        
+
     def clear_caches(self):
         if self.cover_cache:
             self.cover_cache.clear_cache()
-        
+
     def read_config(self):
         self.use_roman_numbers = Settings().get('use roman numerals for series number', True)
-        
-    
+
+
     def set_database(self, db):
         if isinstance(db, (QString, basestring)):
             if isinstance(db, QString):
                 db = qstring_to_unicode(db)
             db = LibraryDatabase(os.path.expanduser(db))
         self.db = db
-        
+
     def refresh_ids(self, ids, current_row=-1):
         rows = self.db.refresh_ids(ids)
         for row in rows:
-<<<<<<< HEAD
             if self.cover_cache:
                 id = self.db.id(row)
                 self.cover_cache.refresh(id)
-=======
-            self.buffer.pop(row, None)
->>>>>>> 5aa463b5
             if row == current_row:
                 self.emit(SIGNAL('new_bookdisplay_data(PyQt_PyObject)'),
                           self.get_book_display_info(row))
             self.emit(SIGNAL('dataChanged(QModelIndex,QModelIndex)'),
                       self.index(row, 0), self.index(row, self.columnCount(None)-1))
-        
+
     def close(self):
         self.db.close()
         self.db = None
         self.reset()
-        
+
     def add_books(self, paths, formats, metadata, uris=[], add_duplicates=False):
         return self.db.add_books(paths, formats, metadata, uris,
                                  add_duplicates=add_duplicates)
-        
+
     def row_indices(self, index):
         ''' Return list indices of all cells in index.row()'''
         return [ self.index(index.row(), c) for c in range(self.columnCount(None))]
-        
+
     def save_to_disk(self, rows, path, single_dir=False):
         rows = [row.row() for row in rows]
         self.db.export_to_dir(path, rows, self.sorted_on[0] == 1, single_dir=single_dir)
-        
+
     def delete_books(self, indices):
         ids = [ self.id(i) for i in indices ]
         for id in ids:
@@ -165,10 +161,10 @@
             self.endRemoveRows()
         self.clear_caches()
         self.reset()
-    
+
     def search_tokens(self, text):
         return text_to_tokens(text)
-            
+
     def search(self, text, refinement, reset=True):
         tokens, OR = self.search_tokens(text)
         self.db.filter(tokens, refilter=refinement, OR=OR)
@@ -176,7 +172,7 @@
         if reset:
             self.clear_caches()
             self.reset()
-            
+
     def sort(self, col, order, reset=True):
         if not self.db:
             return
@@ -185,30 +181,30 @@
         self.research()
         if reset:
             self.clear_caches()
-            self.reset()     
+            self.reset()
         self.sorted_on = (col, order)
-        
+
     def resort(self, reset=True):
         self.sort(*self.sorted_on, **dict(reset=reset))
-        
+
     def research(self, reset=True):
         self.search(self.last_search, False, reset=reset)
-        
+
     def database_needs_migration(self):
         path = os.path.expanduser('~/library.db')
         return self.db.is_empty() and \
                os.path.exists(path) and\
                LibraryDatabase.sizeof_old_database(path) > 0
-            
+
     def columnCount(self, parent):
         return len(self.cols)
-    
+
     def rowCount(self, parent):
         return self.db.rows() if self.db else 0
-    
+
     def count(self):
         return self.rowCount(None)
-    
+
     def get_book_display_info(self, idx):
         data = {}
         cdata = self.cover(idx)
@@ -235,9 +231,9 @@
             sidx = self.db.series_index(idx)
             sidx = self.__class__.roman(sidx) if self.use_roman_numbers else str(sidx)
             data[_('Series')] = _('Book <font face="serif">%s</font> of %s.')%(sidx, series)
-            
+
         return data
-    
+
     def set_cache(self, idx):
         l, r = 0, self.count()-1
         if self.cover_cache:
@@ -250,7 +246,7 @@
             ids = ids + [i for i in range(l, r, 1) if i not in ids]
             ids = [self.db.id(i) for i in ids]
             self.cover_cache.set_cache(ids)
-    
+
     def current_changed(self, current, previous, emit_signal=True):
         idx = current.row()
         self.set_cache(idx)
@@ -259,7 +255,7 @@
             self.emit(SIGNAL('new_bookdisplay_data(PyQt_PyObject)'), data)
         else:
             return data
-        
+
     def get_book_info(self, index):
         data = self.current_changed(index, None, False)
         row = index.row()
@@ -270,8 +266,8 @@
         au = ', '.join([a.strip() for a in au.split(',')])
         data[_('Author(s)')] = au
         return data
-        
-    
+
+
     def get_metadata(self, rows):
         metadata = []
         for row in rows:
@@ -302,11 +298,11 @@
                   'comments': self.db.comments(row),
                   }
             if series is not None:
-                mi['tag order'] = {series:self.db.books_in_series_of(row)} 
-            
+                mi['tag order'] = {series:self.db.books_in_series_of(row)}
+
             metadata.append(mi)
         return metadata
-    
+
     def get_preferred_formats(self, rows, formats):
         ans = []
         for row in (row.row() for row in rows):
@@ -319,17 +315,17 @@
                 pt = PersistentTemporaryFile(suffix='.'+format)
                 pt.write(self.db.format(row, format))
                 pt.seek(0)
-                ans.append(pt)                
+                ans.append(pt)
             else:
                 ans.append(None)
         return ans
-    
+
     def id(self, row):
         return self.db.id(row.row())
-    
+
     def title(self, row_number):
         return self.db.title(row_number)
-    
+
     def cover(self, row_number):
         id = self.db.id(row_number)
         data = None
@@ -348,15 +344,15 @@
         if img.isNull():
             img = self.default_image
         return img
-    
+
     def data(self, index, role):
-        if role == Qt.DisplayRole or role == Qt.EditRole:      
+        if role == Qt.DisplayRole or role == Qt.EditRole:
             row, col = index.row(), index.column()
             if col == 0:
                 text = self.db.title(row)
                 if text:
                     return QVariant(text)
-            elif col == 1: 
+            elif col == 1:
                 au = self.db.authors(row)
                 if au:
                     au = au.split(',')
@@ -370,18 +366,18 @@
                 if dt:
                     dt = dt - timedelta(seconds=time.timezone) + timedelta(hours=time.daylight)
                     return QVariant(dt.strftime(BooksView.TIME_FMT).decode(preferred_encoding, 'replace'))
-            elif col == 4: 
+            elif col == 4:
                 r = self.db.rating(row)
                 r = r/2 if r else 0
                 return QVariant(r)
-            elif col == 5: 
+            elif col == 5:
                 pub = self.db.publisher(row)
-                if pub: 
+                if pub:
                     return QVariant(pub)
             elif col == 6:
                 tags = self.db.tags(row)
                 if tags:
-                    return QVariant(', '.join(tags.split(',')))                
+                    return QVariant(', '.join(tags.split(',')))
             elif col == 7:
                 series = self.db.series(row)
                 if series:
@@ -389,16 +385,16 @@
             return NONE
         elif role == Qt.TextAlignmentRole and index.column() in [2, 3, 4]:
             return QVariant(Qt.AlignRight | Qt.AlignVCenter)
-        elif role == Qt.ToolTipRole and index.isValid():            
+        elif role == Qt.ToolTipRole and index.isValid():
             if index.column() in self.editable_cols:
                 return QVariant(_("Double click to <b>edit</b> me<br><br>"))
         return NONE
-    
-    def headerData(self, section, orientation, role):    
+
+    def headerData(self, section, orientation, role):
         if role != Qt.DisplayRole:
             return NONE
         text = ""
-        if orientation == Qt.Horizontal:      
+        if orientation == Qt.Horizontal:
             if   section == 0: text = _("Title")
             elif section == 1: text = _("Author(s)")
             elif section == 2: text = _("Size (MB)")
@@ -408,16 +404,16 @@
             elif section == 6: text = _("Tags")
             elif section == 7: text = _("Series")
             return QVariant(text)
-        else: 
+        else:
             return QVariant(section+1)
-        
+
     def flags(self, index):
         flags = QAbstractTableModel.flags(self, index)
-        if index.isValid():       
-            if index.column() in self.editable_cols:  
-                flags |= Qt.ItemIsEditable    
+        if index.isValid():
+            if index.column() in self.editable_cols:
+                flags |= Qt.ItemIsEditable
         return flags
-    
+
     def setData(self, index, value, role):
         done = False
         if role == Qt.EditRole:
@@ -430,7 +426,7 @@
                 val = 0 if val < 0 else 5 if val > 5 else val
                 val *= 2
             column = self.cols[col]
-            self.db.set(row, column, val)           
+            self.db.set(row, column, val)
             self.emit(SIGNAL("dataChanged(QModelIndex, QModelIndex)"), \
                                 index, index)
             if col == self.sorted_on[0]:
@@ -441,17 +437,17 @@
 class BooksView(TableView):
     TIME_FMT = '%d %b %Y'
     wrapper = textwrap.TextWrapper(width=20)
-    
+
     @classmethod
-    def wrap(cls, s, width=20):         
+    def wrap(cls, s, width=20):
         cls.wrapper.width = width
         return cls.wrapper.fill(s)
-    
+
     @classmethod
     def human_readable(cls, size, precision=1):
         """ Convert a size in bytes into megabytes """
         return ('%.'+str(precision)+'f') % ((size/(1024.*1024.)),)
-    
+
     def __init__(self, parent, modelcls=BooksModel):
         TableView.__init__(self, parent)
         self.display_parent = parent
@@ -460,7 +456,7 @@
         self.setSelectionBehavior(QAbstractItemView.SelectRows)
         self.setSortingEnabled(True)
         if self.__class__.__name__ == 'BooksView': # Subclasses may not have rating as col 4
-            self.setItemDelegateForColumn(4, LibraryDelegate(self))        
+            self.setItemDelegateForColumn(4, LibraryDelegate(self))
         QObject.connect(self.selectionModel(), SIGNAL('currentRowChanged(QModelIndex, QModelIndex)'),
                         self._model.current_changed)
         # Adding and removing rows should resize rows to contents
@@ -469,42 +465,42 @@
         # Resetting the model should resize rows (model is reset after search and sort operations)
         QObject.connect(self.model(), SIGNAL('modelReset()'), self.resizeRowsToContents)
         self.set_visible_columns()
-        
+
     @classmethod
     def paths_from_event(cls, event):
-        ''' 
-        Accept a drop event and return a list of paths that can be read from 
+        '''
+        Accept a drop event and return a list of paths that can be read from
         and represent files with extensions.
         '''
         if event.mimeData().hasFormat('text/uri-list'):
             urls = [qstring_to_unicode(u.toLocalFile()) for u in event.mimeData().urls()]
             return [u for u in urls if os.path.splitext(u)[1] and os.access(u, os.R_OK)]
-    
+
     def dragEnterEvent(self, event):
         if int(event.possibleActions() & Qt.CopyAction) + \
            int(event.possibleActions() & Qt.MoveAction) == 0:
             return
         paths = self.paths_from_event(event)
-        
+
         if paths:
             event.acceptProposedAction()
-    
+
     def dragMoveEvent(self, event):
         event.acceptProposedAction()
-    
+
     def dropEvent(self, event):
         paths = self.paths_from_event(event)
         event.setDropAction(Qt.CopyAction)
         event.accept()
-        self.emit(SIGNAL('files_dropped(PyQt_PyObject)'), paths, Qt.QueuedConnection) 
-             
-    
+        self.emit(SIGNAL('files_dropped(PyQt_PyObject)'), paths, Qt.QueuedConnection)
+
+
     def set_database(self, db):
         self._model.set_database(db)
-        
+
     def close(self):
         self._model.close()
-        
+
     def migrate_database(self):
         if self.model().database_needs_migration():
             print 'Migrating database from pre 0.4.0 version'
@@ -516,39 +512,39 @@
             progress.setModal(True)
             progress.setValue(0)
             app = QCoreApplication.instance()
-            
+
             def meter(count):
                 progress.setValue(count)
                 app.processEvents()
             progress.setWindowTitle('Upgrading database')
             progress.show()
             LibraryDatabase.import_old_database(path, self._model.db.conn, meter)
-            
+
     def connect_to_search_box(self, sb):
-        QObject.connect(sb, SIGNAL('search(PyQt_PyObject, PyQt_PyObject)'), 
+        QObject.connect(sb, SIGNAL('search(PyQt_PyObject, PyQt_PyObject)'),
                         self._model.search)
-        
+
     def connect_to_book_display(self, bd):
         QObject.connect(self._model, SIGNAL('new_bookdisplay_data(PyQt_PyObject)'),
                         bd)
-    
+
 
 class DeviceBooksView(BooksView):
-    
+
     def __init__(self, parent):
         BooksView.__init__(self, parent, DeviceBooksModel)
         self.columns_resized = False
         self.resize_on_select = False
-        
+
     def resizeColumnsToContents(self):
         QTableView.resizeColumnsToContents(self)
         self.columns_resized = True
-        
+
     def connect_dirtied_signal(self, slot):
         QObject.connect(self._model, SIGNAL('booklist_dirtied()'), slot)
 
 class DeviceBooksModel(BooksModel):
-    
+
     def __init__(self, parent):
         BooksModel.__init__(self, parent)
         self.db  = []
@@ -556,15 +552,15 @@
         self.sorted_map = []
         self.unknown = str(self.trUtf8('Unknown'))
         self.marked_for_deletion = {}
-        
-    
+
+
     def mark_for_deletion(self, id, rows):
         self.marked_for_deletion[id] = self.indices(rows)
         for row in rows:
             indices = self.row_indices(row)
             self.emit(SIGNAL('dataChanged(QModelIndex, QModelIndex)'), indices[0], indices[-1])
-        
-            
+
+
     def deletion_done(self, id, succeeded=True):
         if not self.marked_for_deletion.has_key(id):
             return
@@ -572,29 +568,29 @@
         for row in rows:
             if not succeeded:
                 indices = self.row_indices(self.index(row, 0))
-                self.emit(SIGNAL('dataChanged(QModelIndex, QModelIndex)'), indices[0], indices[-1])        
-    
+                self.emit(SIGNAL('dataChanged(QModelIndex, QModelIndex)'), indices[0], indices[-1])
+
     def paths_deleted(self, paths):
         self.map = list(range(0, len(self.db)))
         self.resort(False)
         self.research(True)
-    
+
     def indices_to_be_deleted(self):
         ans = []
         for v in self.marked_for_deletion.values():
             ans.extend(v)
         return ans
-    
+
     def flags(self, index):
         if self.map[index.row()] in self.indices_to_be_deleted():
             return Qt.ItemIsUserCheckable  # Can't figure out how to get the disabled flag in python
         flags = QAbstractTableModel.flags(self, index)
-        if index.isValid():       
-            if index.column() in [0, 1] or (index.column() == 4 and self.db.supports_tags()):  
-                flags |= Qt.ItemIsEditable  
+        if index.isValid():
+            if index.column() in [0, 1] or (index.column() == 4 and self.db.supports_tags()):
+                flags |= Qt.ItemIsEditable
         return flags
-        
-    
+
+
     def search(self, text, refinement, reset=True):
         tokens, OR = self.search_tokens(text)
         base = self.map if refinement else self.sorted_map
@@ -617,13 +613,13 @@
                         break
                 if add:
                     result.append(i)
-        
+
         self.map = result
 
         if reset:
             self.reset()
         self.last_search = text
-    
+
     def sort(self, col, order, reset=True):
         descending = order != Qt.AscendingOrder
         def strcmp(attr):
@@ -638,7 +634,7 @@
                 x, y = x.strip().lower(), y.strip().lower()
                 return cmp(x, y)
             return _strcmp
-        def datecmp(x, y):            
+        def datecmp(x, y):
             x = self.db[x].datetime
             y = self.db[y].datetime
             return cmp(datetime(*x[0:6]), datetime(*y[0:6]))
@@ -649,7 +645,7 @@
             x, y = ','.join(self.db[x].tags), ','.join(self.db[y].tags)
             return cmp(x, y)
         fcmp = strcmp('title_sorter') if col == 0 else strcmp('authors') if col == 1 else \
-               sizecmp if col == 2 else datecmp if col == 3 else tagscmp 
+               sizecmp if col == 2 else datecmp if col == 3 else tagscmp
         self.map.sort(cmp=fcmp, reverse=descending)
         if len(self.map) == len(self.db):
             self.sorted_map = list(self.map)
@@ -659,17 +655,17 @@
         self.sorted_on = (col, order)
         if reset:
             self.reset()
-    
+
     def columnCount(self, parent):
         return 5
-    
+
     def rowCount(self, parent):
         return len(self.map)
-    
+
     def set_database(self, db):
         self.db = db
         self.map = list(range(0, len(db)))
-    
+
     def current_changed(self, current, previous):
         data = {}
         item = self.db[self.map[current.row()]]
@@ -692,26 +688,26 @@
         data[_('Timestamp')] = dt.ctime()
         data[_('Tags')] = ', '.join(item.tags)
         self.emit(SIGNAL('new_bookdisplay_data(PyQt_PyObject)'), data)
-        
+
     def paths(self, rows):
         return [self.db[self.map[r.row()]].path for r in rows ]
-    
+
     def indices(self, rows):
         '''
         Return indices into underlying database from rows
         '''
         return [ self.map[r.row()] for r in rows]
-    
-    
+
+
     def data(self, index, role):
-        if role == Qt.DisplayRole or role == Qt.EditRole:      
+        if role == Qt.DisplayRole or role == Qt.EditRole:
             row, col = index.row(), index.column()
             if col == 0:
                 text = self.db[self.map[row]].title
                 if not text:
                     text = self.unknown
                 return QVariant(text)
-            elif col == 1: 
+            elif col == 1:
                 au = self.db[self.map[row]].authors
                 if not au:
                     au = self.unknown
@@ -732,40 +728,40 @@
                 dt = dt - timedelta(seconds=time.timezone) + timedelta(hours=time.daylight)
                 return QVariant(dt.strftime(BooksView.TIME_FMT))
             elif col == 4:
-                tags = self.db[self.map[row]].tags                
+                tags = self.db[self.map[row]].tags
                 if tags:
-                    return QVariant(', '.join(tags))                
+                    return QVariant(', '.join(tags))
         elif role == Qt.TextAlignmentRole and index.column() in [2, 3]:
             return QVariant(Qt.AlignRight | Qt.AlignVCenter)
         elif role == Qt.ToolTipRole and index.isValid():
             if self.map[index.row()] in self.indices_to_be_deleted():
-                return QVariant('Marked for deletion')            
+                return QVariant('Marked for deletion')
             col = index.column()
             if col in [0, 1] or (col == 4 and self.db.supports_tags()):
                 return QVariant("Double click to <b>edit</b> me<br><br>")
         return NONE
-    
-    def headerData(self, section, orientation, role):    
+
+    def headerData(self, section, orientation, role):
         if role != Qt.DisplayRole:
             return NONE
         text = ""
-        if orientation == Qt.Horizontal:      
+        if orientation == Qt.Horizontal:
             if   section == 0: text = _("Title")
             elif section == 1: text = _("Author(s)")
             elif section == 2: text = _("Size (MB)")
             elif section == 3: text = _("Date")
             elif section == 4: text = _("Tags")
             return QVariant(text)
-        else: 
+        else:
             return QVariant(section+1)
-    
+
     def setData(self, index, value, role):
         done = False
         if role == Qt.EditRole:
             row, col = index.row(), index.column()
             if col in [2, 3]:
                 return False
-            val = qstring_to_unicode(value.toString()).strip() 
+            val = qstring_to_unicode(value.toString()).strip()
             idx = self.map[row]
             if col == 0:
                 self.db[idx].title = val
@@ -784,9 +780,9 @@
         return done
 
 class SearchBox(QLineEdit):
-    
+
     INTERVAL = 1000 #: Time to wait before emitting search signal
-    
+
     def __init__(self, parent):
         QLineEdit.__init__(self, parent)
         self.help_text = _('Search (For Advanced Search click the button to the left)')
@@ -798,40 +794,40 @@
         self.timer = None
         self.clear_to_help()
         QObject.connect(self, SIGNAL('textEdited(QString)'), self.text_edited_slot)
-        
-        
+
+
     def normalize_state(self):
         self.setText('')
         self.setPalette(self.default_palette)
-        
+
     def clear_to_help(self):
         self.setPalette(self.gray)
         self.setText(self.help_text)
-        self.home(False)        
+        self.home(False)
         self.initial_state = True
-        
+
     def clear(self):
         self.clear_to_help()
         self.emit(SIGNAL('search(PyQt_PyObject, PyQt_PyObject)'), '', False)
-        
-        
+
+
     def keyPressEvent(self, event):
         if self.initial_state:
             self.normalize_state()
             self.initial_state = False
         QLineEdit.keyPressEvent(self, event)
-        
+
     def mouseReleaseEvent(self, event):
         if self.initial_state:
             self.normalize_state()
             self.initial_state = False
         QLineEdit.mouseReleaseEvent(self, event)
-    
+
     def text_edited_slot(self, text):
         text = qstring_to_unicode(text) if isinstance(text, QString) else unicode(text)
         self.prev_text = text
         self.timer = self.startTimer(self.__class__.INTERVAL)
-        
+
     def timerEvent(self, event):
         self.killTimer(event.timerId())
         if event.timerId() == self.timer:
@@ -839,7 +835,7 @@
             refinement = text.startswith(self.prev_search) and ':' not in text
             self.prev_search = text
             self.emit(SIGNAL('search(PyQt_PyObject, PyQt_PyObject)'), text, refinement)
-            
+
     def set_search_string(self, txt):
         self.normalize_state()
         self.setText(txt)
