--- conflicted
+++ resolved
@@ -315,20 +315,12 @@
         self.action_convert.setMenu(cm)
         self._convert_single_hook = partial(self.convert_ebook, bulk=False)
         QObject.connect(cm.actions()[0],
-<<<<<<< HEAD
-                SIGNAL('triggered(bool)'), partial(self.convert_ebook, bulk=False))
-        QObject.connect(cm.actions()[1],
-                SIGNAL('triggered(bool)'), partial(self.convert_ebook, bulk=True))
-        QObject.connect(self.action_convert,
-                SIGNAL('triggered(bool)'), partial(self.convert_ebook))
-=======
                 SIGNAL('triggered(bool)'), self._convert_single_hook)
         self._convert_bulk_hook = partial(self.convert_ebook, bulk=True)
         QObject.connect(cm.actions()[1],
                 SIGNAL('triggered(bool)'), self._convert_bulk_hook)
         QObject.connect(self.action_convert,
                 SIGNAL('triggered(bool)'), self.convert_ebook)
->>>>>>> 7ab2368c
         self.convert_menu = cm
 
         pm = QMenu()
@@ -1377,29 +1369,14 @@
         if not rows or len(rows) == 0:
             self._launch_viewer()
             return
-<<<<<<< HEAD
-
-        if len(rows) >= 3:
-            if not question_dialog(self, _('Multiple Books Selected'),
-                _('You are attempting to open %i books. Opening to many '
-                'books at once can be slow and have an negative effect on the '
-                'responsiveness of your computer. Once started the process '
-                'cannot be stopped until complete. Do you wish to continue?'
-                % len(rows))):
-                    return
-        
-=======
 
         if len(rows) >= 3:
             if not question_dialog(self, _('Multiple Books Selected'),
                 _('You are attempting to open %d books. Opening too many '
                 'books at once can be slow and have a negative effect on the '
-                'responsiveness of your computer. Once started the process '
-                'cannot be stopped until complete. Do you wish to continue?'
                 )% len(rows)):
                     return
 
->>>>>>> 7ab2368c
         if self.current_view() is self.library_view:
             for row in rows:
                 row = row.row()
