--- conflicted
+++ resolved
@@ -69,31 +69,6 @@
          <enum>QListView::LeftToRight</enum>
         </property>
         <property name="gridSize" >
-<<<<<<< HEAD
-         <size>
-          <width>175</width>
-          <height>90</height>
-         </size>
-        </property>
-        <property name="viewMode" >
-         <enum>QListView::ListMode</enum>
-        </property>
-        <property name="wordWrap" >
-         <bool>true</bool>
-        </property>
-       </widget>
-      </item>
-      <item>
-       <widget class="QLabel" name="vanity" >
-        <property name="sizePolicy" >
-         <sizepolicy vsizetype="Preferred" hsizetype="Preferred" >
-          <horstretch>0</horstretch>
-          <verstretch>0</verstretch>
-         </sizepolicy>
-        </property>
-        <property name="maximumSize" >
-=======
->>>>>>> ba0ae514
          <size>
           <width>175</width>
           <height>90</height>
