#!/usr/bin/env python
# vim:fileencoding=UTF-8:ts=4:sw=4:sta:et:sts=4:ai
from __future__ import with_statement

__license__   = 'GPL v3'
__copyright__ = '2010, Kovid Goyal <kovid@kovidgoyal.net>'
__docformat__ = 'restructuredtext en'

import re, itertools, time, traceback
from itertools import repeat
from datetime import timedelta
from threading import Thread
from Queue import Empty

from calibre.utils.config import tweaks
from calibre.utils.date import parse_date, now, UNDEFINED_DATE
from calibre.utils.search_query_parser import SearchQueryParser
from calibre.utils.pyparsing import ParseException
from calibre.ebooks.metadata import title_sort
from calibre.ebooks.metadata.opf2 import metadata_to_opf
from calibre import prints

class MetadataBackup(Thread): # {{{
    '''
    Continuously backup changed metadata into OPF files
    in the book directory. This class runs in its own
    thread and makes sure that the actual file write happens in the
    GUI thread to prevent Windows' file locking from causing problems.
    '''

    def __init__(self, db):
        Thread.__init__(self)
        self.daemon = True
        self.db = db
        self.keep_running = True
        from calibre.gui2 import FunctionDispatcher
        self.do_write = FunctionDispatcher(self.write)
        self.get_metadata_for_dump = FunctionDispatcher(db.get_metadata_for_dump)
        self.clear_dirtied = FunctionDispatcher(db.clear_dirtied)
        self.set_dirtied = FunctionDispatcher(db.dirtied)
        self.in_limbo = None

    def stop(self):
        self.keep_running = False

    def run(self):
        while self.keep_running:
            self.in_limbo = None
            try:
                time.sleep(0.5) # Limit to two per second
                id_ = self.db.dirtied_queue.get(True, 1.45)
            except Empty:
                continue
            except:
                # Happens during interpreter shutdown
                break

            try:
                path, mi = self.get_metadata_for_dump(id_)
            except:
                prints('Failed to get backup metadata for id:', id_, 'once')
                traceback.print_exc()
                time.sleep(2)
                try:
                    path, mi = self.get_metadata_for_dump(id_)
                except:
                    prints('Failed to get backup metadata for id:', id_, 'again, giving up')
                    traceback.print_exc()
                    continue

            # at this point the dirty indication is off

            if mi is None:
                continue
            self.in_limbo = id_

            # Give the GUI thread a chance to do something. Python threads don't
            # have priorities, so this thread would naturally keep the processor
            # until some scheduling event happens. The sleep makes such an event
            time.sleep(0.1)
            try:
                raw = metadata_to_opf(mi)
            except:
                self.set_dirtied([id_])
                prints('Failed to convert to opf for id:', id_)
                traceback.print_exc()
                continue

            time.sleep(0.1) # Give the GUI thread a chance to do something
            try:
                self.do_write(path, raw)
            except:
                prints('Failed to write backup metadata for id:', id_, 'once')
                time.sleep(2)
                try:
                    self.do_write(path, raw)
                except:
                    self.set_dirtied([id_])
                    prints('Failed to write backup metadata for id:', id_,
                            'again, giving up')
                    continue
        self.in_limbo = None

    def flush(self):
        'Used during shutdown to ensure that a dirtied book is not missed'
        if self.in_limbo is not None:
            try:
                self.db.dirtied([self.in_limbo])
            except:
                traceback.print_exc()

    def write(self, path, raw):
        with lopen(path, 'wb') as f:
            f.write(raw)


# }}}

### Global utility function for get_match here and in gui2/library.py
CONTAINS_MATCH = 0
EQUALS_MATCH   = 1
REGEXP_MATCH   = 2
def _match(query, value, matchkind):
    for t in value:
        t = icu_lower(t)
        try:     ### ignore regexp exceptions, required because search-ahead tries before typing is finished
            if ((matchkind == EQUALS_MATCH and query == t) or
                (matchkind == REGEXP_MATCH and re.search(query, t, re.I)) or ### search unanchored
                (matchkind == CONTAINS_MATCH and query in t)):
                    return True
        except re.error:
            pass
    return False

class CacheRow(list):

    def __init__(self, db, composites, val):
        self.db = db
        self._composites = composites
        list.__init__(self, val)
        self._must_do = len(composites) > 0

    def __getitem__(self, col):
        if self._must_do:
            is_comp = False
            if isinstance(col, slice):
                start = 0 if col.start is None else col.start
                step = 1 if col.stop is None else col.stop
                for c in range(start, col.stop, step):
                    if c in self._composites:
                        is_comp = True
                        break
            elif col in self._composites:
                is_comp = True
            if is_comp:
                id = list.__getitem__(self, 0)
                self._must_do = False
                mi = self.db.get_metadata(id, index_is_id=True)
                for c in self._composites:
                    self[c] =  mi.get(self._composites[c])
        return list.__getitem__(self, col)

    def __getslice__(self, i, j):
        return self.__getitem__(slice(i, j))


class ResultCache(SearchQueryParser): # {{{

    '''
    Stores sorted and filtered metadata in memory.
    '''
    def __init__(self, FIELD_MAP, field_metadata):
        self.FIELD_MAP = FIELD_MAP
        self.composites = {}
        for key in field_metadata:
            if field_metadata[key]['datatype'] == 'composite':
                self.composites[field_metadata[key]['rec_index']] = key
        self._data = []
        self._map = self._map_filtered = []
        self.first_sort = True
        self.search_restriction = ''
        self.field_metadata = field_metadata
        self.all_search_locations = field_metadata.get_search_terms()
        SearchQueryParser.__init__(self, self.all_search_locations, optimize=True)
        self.build_date_relop_dict()
        self.build_numeric_relop_dict()


    def __getitem__(self, row):
        return self._data[self._map_filtered[row]]

    def __len__(self):
        return len(self._map_filtered)

    def __iter__(self):
        for id in self._map_filtered:
            yield self._data[id]

    def iterall(self):
        for x in self._data:
            if x is not None:
                yield x

    def iterallids(self):
        idx = self.FIELD_MAP['id']
        for x in self.iterall():
            yield x[idx]

    # Search functions {{{

    def universal_set(self):
        return set([i[0] for i in self._data if i is not None])

    def build_date_relop_dict(self):
        '''
        Because the database dates have time in them, we can't use direct
        comparisons even when field_count == 3. The query has time = 0, but
        the database object has time == something. As such, a complete compare
        will almost never be correct.
        '''
        def relop_eq(db, query, field_count):
            if db.year == query.year:
                if field_count == 1:
                    return True
                if db.month == query.month:
                    if field_count == 2:
                        return True
                    return db.day == query.day
            return False

        def relop_gt(db, query, field_count):
            if db.year > query.year:
                return True
            if field_count > 1 and db.year == query.year:
                if db.month > query.month:
                    return True
                return field_count == 3 and db.month == query.month and db.day > query.day
            return False

        def relop_lt(db, query, field_count):
            if db.year < query.year:
                return True
            if field_count > 1 and db.year == query.year:
                if db.month < query.month:
                    return True
                return field_count == 3 and db.month == query.month and db.day < query.day
            return False

        def relop_ne(db, query, field_count):
            return not relop_eq(db, query, field_count)

        def relop_ge(db, query, field_count):
            return not relop_lt(db, query, field_count)

        def relop_le(db, query, field_count):
            return not relop_gt(db, query, field_count)

        self.date_search_relops = {
                            '=' :[1, relop_eq],
                            '>' :[1, relop_gt],
                            '<' :[1, relop_lt],
                            '!=':[2, relop_ne],
                            '>=':[2, relop_ge],
                            '<=':[2, relop_le]
                        }

    def get_dates_matches(self, location, query, candidates):
        matches = set([])
        if len(query) < 2:
            return matches

        if location == 'date':
            location = 'timestamp'
        loc = self.field_metadata[location]['rec_index']

        if query == 'false':
<<<<<<< HEAD
            for id_ in candidates:
                item = self._data[id_]
=======
            for item in [self._data[id] for id in candidates]:
>>>>>>> b0a39128
                if item is None: continue
                if item[loc] is None or item[loc] <= UNDEFINED_DATE:
                    matches.add(item[0])
            return matches
        if query == 'true':
<<<<<<< HEAD
            for id_ in candidates:
                item = self._data[id_]
=======
            for item in [self._data[id] for id in candidates]:
>>>>>>> b0a39128
                if item is None: continue
                if item[loc] is not None and item[loc] > UNDEFINED_DATE:
                    matches.add(item[0])
            return matches

        relop = None
        for k in self.date_search_relops.keys():
            if query.startswith(k):
                (p, relop) = self.date_search_relops[k]
                query = query[p:]
        if relop is None:
                (p, relop) = self.date_search_relops['=']

        if query == _('today'):
            qd = now()
            field_count = 3
        elif query == _('yesterday'):
            qd = now() - timedelta(1)
            field_count = 3
        elif query == _('thismonth'):
            qd = now()
            field_count = 2
        elif query.endswith(_('daysago')):
            num = query[0:-len(_('daysago'))]
            try:
                qd = now() - timedelta(int(num))
            except:
                raise ParseException(query, len(query), 'Number conversion error', self)
            field_count = 3
        else:
            try:
                qd = parse_date(query, as_utc=False)
            except:
                raise ParseException(query, len(query), 'Date conversion error', self)
            if '-' in query:
                field_count = query.count('-') + 1
            else:
                field_count = query.count('/') + 1
<<<<<<< HEAD
        for id_ in candidates:
            item = self._data[id_]
=======
        for item in [self._data[id] for id in candidates]:
>>>>>>> b0a39128
            if item is None or item[loc] is None: continue
            if relop(item[loc], qd, field_count):
                matches.add(item[0])
        return matches

    def build_numeric_relop_dict(self):
        self.numeric_search_relops = {
                        '=':[1, lambda r, q: r == q],
                        '>':[1, lambda r, q: r > q],
                        '<':[1, lambda r, q: r < q],
                        '!=':[2, lambda r, q: r != q],
                        '>=':[2, lambda r, q: r >= q],
                        '<=':[2, lambda r, q: r <= q]
                    }

    def get_numeric_matches(self, location, query, candidates, val_func = None):
        matches = set([])
        if len(query) == 0:
            return matches
        if query == 'false':
            query = '0'
        elif query == 'true':
            query = '!=0'
        relop = None
        for k in self.numeric_search_relops.keys():
            if query.startswith(k):
                (p, relop) = self.numeric_search_relops[k]
                query = query[p:]
        if relop is None:
                (p, relop) = self.numeric_search_relops['=']

        if val_func is None:
            loc = self.field_metadata[location]['rec_index']
            val_func = lambda item, loc=loc: item[loc]

        dt = self.field_metadata[location]['datatype']
        if dt == 'int':
            cast = (lambda x: int (x))
            adjust = lambda x: x
        elif  dt == 'rating':
            cast = (lambda x: int (x))
            adjust = lambda x: x/2
        elif dt == 'float':
            cast = lambda x : float (x)
            adjust = lambda x: x
        else: # count operation
            cast = (lambda x: int (x))
            adjust = lambda x: x

        if len(query) > 1:
            mult = query[-1:].lower()
            mult = {'k':1024.,'m': 1024.**2, 'g': 1024.**3}.get(mult, 1.0)
            if mult != 1.0:
                query = query[:-1]
        else:
            mult = 1.0
        try:
            q = cast(query) * mult
        except:
            return matches

<<<<<<< HEAD
        for id_ in candidates:
            item = self._data[id_]
=======
        for item in [self._data[id] for id in candidates]:
>>>>>>> b0a39128
            if item is None:
                continue
            v = val_func(item)
            if not v:
                i = 0
            else:
                i = adjust(v)
            if relop(i, q):
                matches.add(item[0])
        return matches

    def get_matches(self, location, query, allow_recursion=True, candidates=None):
        matches = set([])
        if candidates is None:
            candidates = self.universal_set()
        if len(candidates) == 0:
            return matches

        if query and query.strip():
            # get metadata key associated with the search term. Eliminates
            # dealing with plurals and other aliases
            location = self.field_metadata.search_term_to_field_key(location.lower().strip())
            if isinstance(location, list):
                if allow_recursion:
                    for loc in location:
                        matches |= self.get_matches(loc, query, allow_recursion=False)
                    return matches
                raise ParseException(query, len(query), 'Recursive query group detected', self)

            if location in self.field_metadata:
                fm = self.field_metadata[location]
                # take care of dates special case
                if fm['datatype'] == 'datetime':
                    return self.get_dates_matches(location, query.lower())

                # take care of numbers special case
                if fm['datatype'] in ('rating', 'int', 'float'):
                    return self.get_numeric_matches(location, query.lower())

                # take care of the 'count' operator for is_multiples
                if fm['is_multiple'] and \
                        len(query) > 1 and query.startswith('#') and \
                        query[1:1] in '=<>!':
                    vf = lambda item, loc=fm['rec_index'], ms=fm['is_multiple']:\
                            len(item[loc].split(ms)) if item[loc] is not None else 0
                    return self.get_numeric_matches(location, query[1:], val_func=vf)

            # everything else, or 'all' matches
            matchkind = CONTAINS_MATCH
            if (len(query) > 1):
                if query.startswith('\\'):
                    query = query[1:]
                elif query.startswith('='):
                    matchkind = EQUALS_MATCH
                    query = query[1:]
                elif query.startswith('~'):
                    matchkind = REGEXP_MATCH
                    query = query[1:]
            if matchkind != REGEXP_MATCH:
                # leave case in regexps because it can be significant e.g. \S \W \D
                query = icu_lower(query)

            if not isinstance(query, unicode):
                query = query.decode('utf-8')

            db_col = {}
            exclude_fields = [] # fields to not check when matching against text.
            col_datatype = []
            is_multiple_cols = {}
            for x in range(len(self.FIELD_MAP)):
                col_datatype.append('')
            for x in self.field_metadata:
                if len(self.field_metadata[x]['search_terms']):
                    db_col[x] = self.field_metadata[x]['rec_index']
                    if self.field_metadata[x]['datatype'] not in \
                            ['composite', 'text', 'comments', 'series', 'enumeration']:
                        exclude_fields.append(db_col[x])
                    col_datatype[db_col[x]] = self.field_metadata[x]['datatype']
                    is_multiple_cols[db_col[x]] = self.field_metadata[x]['is_multiple']

            try:
                rating_query = int(query) * 2
            except:
                rating_query = None

            location = [location] if location != 'all' else list(db_col.keys())
            for i, loc in enumerate(location):
                location[i] = db_col[loc]

            # get the tweak here so that the string lookup and compare aren't in the loop
            bools_are_tristate = tweaks['bool_custom_columns_are_tristate'] == 'yes'

            for loc in location: # location is now an array of field indices
                if loc == db_col['authors']:
                    ### DB stores authors with commas changed to bars, so change query
                    q = query.replace(',', '|');
                else:
                    q = query

<<<<<<< HEAD
                for id_ in candidates:
                    item = self._data[id]
=======
                for item in [self._data[id] for id in candidates]:
>>>>>>> b0a39128
                    if item is None: continue

                    if col_datatype[loc] == 'bool': # complexity caused by the two-/three-value tweak
                        v = item[loc]
                        if not bools_are_tristate:
                            if v is None or not v: # item is None or set to false
                                if q in [_('no'), _('unchecked'), 'false']:
                                    matches.add(item[0])
                            else: # item is explicitly set to true
                                if q in [_('yes'), _('checked'), 'true']:
                                    matches.add(item[0])
                        else:
                            if v is None:
                                if q in [_('empty'), _('blank'), 'false']:
                                    matches.add(item[0])
                            elif not v: # is not None and false
                                if q in [_('no'), _('unchecked'), 'true']:
                                    matches.add(item[0])
                            else: # item is not None and true
                                if q in [_('yes'), _('checked'), 'true']:
                                    matches.add(item[0])
                        continue

                    if not item[loc]:
                        if q == 'false':
                            matches.add(item[0])
                        continue     # item is empty. No possible matches below
                    if q == 'false': # Field has something in it, so a false query does not match
                        continue

                    if q == 'true':
                        if isinstance(item[loc], basestring):
                            if item[loc].strip() == '':
                                continue
                        matches.add(item[0])
                        continue

                    if col_datatype[loc] == 'rating': # get here if 'all' query
                        if rating_query and rating_query == int(item[loc]):
                            matches.add(item[0])
                        continue

                    try: # a conversion below might fail
                        # relationals are not supported in 'all' queries
                        if col_datatype[loc] == 'float':
                            if float(query) == item[loc]:
                                matches.add(item[0])
                            continue
                        if col_datatype[loc] == 'int':
                            if int(query) == item[loc]:
                                matches.add(item[0])
                            continue
                    except:
                        # A conversion threw an exception. Because of the type,
                        # no further match is possible
                        continue

                    if loc not in exclude_fields: # time for text matching
                        if is_multiple_cols[loc] is not None:
                            vals = item[loc].split(is_multiple_cols[loc])
                        else:
                            vals = [item[loc]] ### make into list to make _match happy
                        if _match(q, vals, matchkind):
                            matches.add(item[0])
                            continue
        return matches

    def search(self, query, return_matches=False):
        ans = self.search_getting_ids(query, self.search_restriction)
        if return_matches:
            return ans
        self._map_filtered = ans

    def search_getting_ids(self, query, search_restriction):
        q = ''
        if not query or not query.strip():
            q = search_restriction
        else:
            q = query
            if search_restriction:
                q = u'%s (%s)' % (search_restriction, query)
        if not q:
            return list(self._map)
        matches = self.parse(q)
        tmap = list(itertools.repeat(False, len(self._data)))
        for x in matches:
            tmap[x] = True
        return [x for x in self._map if tmap[x]]

    def set_search_restriction(self, s):
        self.search_restriction = s

    # }}}

    def remove(self, id):
        try:
            self._data[id] = None
        except IndexError:
            # id is out of bounds, no point setting it to None anyway
            pass
        try:
            self._map.remove(id)
        except ValueError:
            pass
        try:
            self._map_filtered.remove(id)
        except ValueError:
            pass

    def set(self, row, col, val, row_is_id=False):
        id = row if row_is_id else self._map_filtered[row]
        self._data[id][self.FIELD_MAP['all_metadata']] = None
        self._data[id][col] = val

    def get(self, row, col, row_is_id=False):
        id = row if row_is_id else self._map_filtered[row]
        return self._data[id][col]

    def index(self, id, cache=False):
        x = self._map if cache else self._map_filtered
        return x.index(id)

    def row(self, id):
        return self.index(id)

    def has_id(self, id):
        try:
            return self._data[id] is not None
        except IndexError:
            pass
        return False

    def refresh_ids(self, db, ids):
        '''
        Refresh the data in the cache for books identified by ids.
        Returns a list of affected rows or None if the rows are filtered.
        '''
        for id in ids:
            try:
                self._data[id] = CacheRow(db, self.composites,
                        db.conn.get('SELECT * from meta2 WHERE id=?', (id,))[0])
                self._data[id].append(db.book_on_device_string(id))
                self._data[id].append(None)
            except IndexError:
                return None
        try:
            return map(self.row, ids)
        except ValueError:
            pass
        return None

    def books_added(self, ids, db):
        if not ids:
            return
        self._data.extend(repeat(None, max(ids)-len(self._data)+2))
        for id in ids:
            self._data[id] = CacheRow(db, self.composites,
                        db.conn.get('SELECT * from meta2 WHERE id=?', (id,))[0])
            self._data[id].append(db.book_on_device_string(id))
            self._data[id].append(None)
        self._map[0:0] = ids
        self._map_filtered[0:0] = ids

    def books_deleted(self, ids):
        for id in ids:
            self.remove(id)

    def count(self):
        return len(self._map)

    def refresh_ondevice(self, db):
        ondevice_col = self.FIELD_MAP['ondevice']
        for item in self._data:
            if item is not None:
                item[ondevice_col] = db.book_on_device_string(item[0])

    def refresh(self, db, field=None, ascending=True):
        temp = db.conn.get('SELECT * FROM meta2')
        self._data = list(itertools.repeat(None, temp[-1][0]+2)) if temp else []
        for r in temp:
            self._data[r[0]] = CacheRow(db, self.composites, r)
        for item in self._data:
            if item is not None:
                item.append(db.book_on_device_string(item[0]))
                item.append(None)
        self._map = [i[0] for i in self._data if i is not None]
        if field is not None:
            self.sort(field, ascending)
        self._map_filtered = list(self._map)
        if self.search_restriction:
            self.search('', return_matches=False)

    # Sorting functions {{{

    def sanitize_sort_field_name(self, field):
        field = self.field_metadata.search_term_to_field_key(field.lower().strip())
        # translate some fields to their hidden equivalent
        if field == 'title': field = 'sort'
        elif field == 'authors': field = 'author_sort'
        return field

    def sort(self, field, ascending, subsort=False):
        self.multisort([(field, ascending)])

    def multisort(self, fields=[], subsort=False):
        fields = [(self.sanitize_sort_field_name(x), bool(y)) for x, y in fields]
        keys = self.field_metadata.sortable_field_keys()
        fields = [x for x in fields if x[0] in keys]
        if subsort and 'sort' not in [x[0] for x in fields]:
            fields += [('sort', True)]
        if not fields:
            fields = [('timestamp', False)]

        keyg = SortKeyGenerator(fields, self.field_metadata, self._data)
        self._map.sort(key=keyg)

        tmap = list(itertools.repeat(False, len(self._data)))
        for x in self._map_filtered:
            tmap[x] = True
        self._map_filtered = [x for x in self._map if tmap[x]]


class SortKey(object):

    def __init__(self, orders, values):
        self.orders, self.values = orders, values

    def __cmp__(self, other):
        for i, ascending in enumerate(self.orders):
            ans = cmp(self.values[i], other.values[i])
            if ans != 0:
                return ans * ascending
        return 0

class SortKeyGenerator(object):

    def __init__(self, fields, field_metadata, data):
        from calibre.utils.icu import sort_key
        self.field_metadata = field_metadata
        self.orders = [1 if x[1] else -1 for x in fields]
        self.entries = [(x[0], field_metadata[x[0]]) for x in fields]
        self.library_order = tweaks['title_series_sorting'] == 'library_order'
        self.data = data
        self.string_sort_key = sort_key

    def __call__(self, record):
        values = tuple(self.itervals(self.data[record]))
        return SortKey(self.orders, values)

    def itervals(self, record):
        for name, fm in self.entries:
            dt = fm['datatype']
            val = record[fm['rec_index']]

            if dt == 'datetime':
                if val is None:
                    val = UNDEFINED_DATE

            elif dt == 'series':
                if val is None:
                    val = ('', 1)
                else:
                    if self.library_order:
                        val = title_sort(val)
                    sidx_fm = self.field_metadata[name + '_index']
                    sidx = record[sidx_fm['rec_index']]
                    val = (self.string_sort_key(val), sidx)

            elif dt in ('text', 'comments', 'composite', 'enumeration'):
                if val:
                    sep = fm['is_multiple']
                    if sep:
                        val = sep.join(sorted(val.split(sep),
                                              key=self.string_sort_key))
                val = self.string_sort_key(val)

            elif dt == 'bool':
                val = {True: 1, False: 2, None: 3}.get(val, 3)

            yield val

    # }}}

# }}}
<|MERGE_RESOLUTION|>--- conflicted
+++ resolved
@@ -274,23 +274,15 @@
         loc = self.field_metadata[location]['rec_index']
 
         if query == 'false':
-<<<<<<< HEAD
             for id_ in candidates:
                 item = self._data[id_]
-=======
-            for item in [self._data[id] for id in candidates]:
->>>>>>> b0a39128
                 if item is None: continue
                 if item[loc] is None or item[loc] <= UNDEFINED_DATE:
                     matches.add(item[0])
             return matches
         if query == 'true':
-<<<<<<< HEAD
             for id_ in candidates:
                 item = self._data[id_]
-=======
-            for item in [self._data[id] for id in candidates]:
->>>>>>> b0a39128
                 if item is None: continue
                 if item[loc] is not None and item[loc] > UNDEFINED_DATE:
                     matches.add(item[0])
@@ -329,12 +321,8 @@
                 field_count = query.count('-') + 1
             else:
                 field_count = query.count('/') + 1
-<<<<<<< HEAD
         for id_ in candidates:
             item = self._data[id_]
-=======
-        for item in [self._data[id] for id in candidates]:
->>>>>>> b0a39128
             if item is None or item[loc] is None: continue
             if relop(item[loc], qd, field_count):
                 matches.add(item[0])
@@ -396,12 +384,8 @@
         except:
             return matches
 
-<<<<<<< HEAD
         for id_ in candidates:
             item = self._data[id_]
-=======
-        for item in [self._data[id] for id in candidates]:
->>>>>>> b0a39128
             if item is None:
                 continue
             v = val_func(item)
@@ -501,12 +485,8 @@
                 else:
                     q = query
 
-<<<<<<< HEAD
                 for id_ in candidates:
-                    item = self._data[id]
-=======
-                for item in [self._data[id] for id in candidates]:
->>>>>>> b0a39128
+                    item = self._data[id_]
                     if item is None: continue
 
                     if col_datatype[loc] == 'bool': # complexity caused by the two-/three-value tweak
