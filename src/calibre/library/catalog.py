# -*- coding: utf-8 -*-

__license__   = 'GPL v3'
__copyright__ = '2010, Greg Riker <griker at hotmail.com>'

import codecs, datetime, htmlentitydefs, os, re, shutil, time, zlib
from contextlib import closing
from collections import namedtuple
from copy import deepcopy
from xml.sax.saxutils import escape

from calibre import prints, prepare_string_for_xml, strftime
from calibre.constants import preferred_encoding
from calibre.customize import CatalogPlugin
from calibre.customize.conversion import OptionRecommendation, DummyReporter
from calibre.ebooks.BeautifulSoup import BeautifulSoup, BeautifulStoneSoup, Tag, NavigableString
from calibre.ptempfile import PersistentTemporaryDirectory
from calibre.utils.config import config_dir
from calibre.utils.date import isoformat, now as nowf
from calibre.utils.logging import default_log as log
from calibre.utils.zipfile import ZipFile, ZipInfo
from calibre.utils.magick.draw import thumbnail

FIELDS = ['all', 'author_sort', 'authors', 'comments',
          'cover', 'formats', 'id', 'isbn', 'ondevice', 'pubdate', 'publisher', 'rating',
          'series_index', 'series', 'size', 'tags', 'timestamp', 'title',
          'uuid']

#Allowed fields for template
TEMPLATE_ALLOWED_FIELDS = [ 'author_sort', 'authors', 'id', 'isbn', 'pubdate',
    'publisher', 'series_index', 'series', 'tags', 'timestamp', 'title', 'uuid' ]

class CSV_XML(CatalogPlugin):
    'CSV/XML catalog generator'

    Option = namedtuple('Option', 'option, default, dest, action, help')

    name = 'Catalog_CSV_XML'
    description = 'CSV/XML catalog generator'
    supported_platforms = ['windows', 'osx', 'linux']
    author = 'Greg Riker'
    version = (1, 0, 0)
    file_types = set(['csv','xml'])

    cli_options = [
            Option('--fields',
                default = 'all',
                dest = 'fields',
                action = None,
                help = _('The fields to output when cataloging books in the '
                    'database.  Should be a comma-separated list of fields.\n'
                    'Available fields: %s.\n'
                    "Default: '%%default'\n"
                    "Applies to: CSV, XML output formats")%', '.join(FIELDS)),

            Option('--sort-by',
                default = 'id',
                dest = 'sort_by',
                action = None,
                help = _('Output field to sort on.\n'
                'Available fields: author_sort, id, rating, size, timestamp, title.\n'
                "Default: '%default'\n"
                "Applies to: CSV, XML output formats"))]

    def run(self, path_to_output, opts, db, notification=DummyReporter()):
        self.fmt = path_to_output.rpartition('.')[2]
        self.notification = notification

        if opts.verbose:
            opts_dict = vars(opts)
            log("%s(): Generating %s" % (self.name,self.fmt))
            if opts.connected_device['is_device_connected']:
                log(" connected_device: %s" % opts.connected_device['name'])
            if opts_dict['search_text']:
                log(" --search='%s'" % opts_dict['search_text'])

            if opts_dict['ids']:
                log(" Book count: %d" % len(opts_dict['ids']))
                if opts_dict['search_text']:
                    log(" (--search ignored when a subset of the database is specified)")

            if opts_dict['fields']:
                if opts_dict['fields'] == 'all':
                    log(" Fields: %s" % ', '.join(FIELDS[1:]))
                else:
                    log(" Fields: %s" % opts_dict['fields'])

        # If a list of ids are provided, don't use search_text
        if opts.ids:
            opts.search_text = None

        data = self.search_sort_db(db, opts)

        if not len(data):
            log.error("\nNo matching database entries for search criteria '%s'" % opts.search_text)
            #raise SystemExit(1)

        # Get the requested output fields as a list
        fields = self.get_output_fields(opts)

        # If connected device, add 'On Device' values to data
        if opts.connected_device['is_device_connected'] and 'ondevice' in fields:
            for entry in data:
                entry['ondevice'] = db.catalog_plugin_on_device_temp_mapping[entry['id']]['ondevice']

        if self.fmt == 'csv':
            outfile = codecs.open(path_to_output, 'w', 'utf8')

            # Output the field headers
            outfile.write(u'%s\n' % u','.join(fields))

            # Output the entry fields
            for entry in data:
                outstr = []
                for field in fields:
                    item = entry[field]
                    if item is None:
                        outstr.append('""')
                        continue
                    elif field == 'formats':
                        fmt_list = []
                        for format in item:
                            fmt_list.append(format.rpartition('.')[2].lower())
                        item = ', '.join(fmt_list)
                    elif field in ['authors','tags']:
                        item = ', '.join(item)
                    elif field == 'isbn':
                        # Could be 9, 10 or 13 digits
                        item = u'%s' % re.sub(r'[\D]', '', item)
                    elif field in ['pubdate', 'timestamp']:
                        item = isoformat(item)
                    elif field == 'comments':
                        item = item.replace(u'\r\n',u' ')
                        item = item.replace(u'\n',u' ')

                    outstr.append(u'"%s"' % unicode(item).replace('"','""'))

                outfile.write(u','.join(outstr) + u'\n')
            outfile.close()

        elif self.fmt == 'xml':
            from lxml import etree
            from lxml.builder import E

            root = E.calibredb()
            for r in data:
                record = E.record()
                root.append(record)

                for field in ('id', 'uuid', 'title', 'publisher', 'rating', 'size',
                              'isbn','ondevice'):
                    if field in fields:
                        val = r[field]
                        if not val:
                            continue
                        if not isinstance(val, (str, unicode)):
                            val = unicode(val)
                        item = getattr(E, field)(val)
                        record.append(item)

                if 'authors' in fields:
                    aus = E.authors(sort=r['author_sort'])
                    for au in r['authors']:
                        aus.append(E.author(au))
                    record.append(aus)

                for field in ('timestamp', 'pubdate'):
                    if field in fields:
                        record.append(getattr(E, field)(r[field].isoformat()))

                if 'tags' in fields and r['tags']:
                    tags = E.tags()
                    for tag in r['tags']:
                        tags.append(E.tag(tag))
                    record.append(tags)

                if 'comments' in fields and r['comments']:
                    record.append(E.comments(r['comments']))

                if 'series' in fields and r['series']:
                    record.append(E.series(r['series'],
                        index=str(r['series_index'])))

                if 'cover' in fields and r['cover']:
                    record.append(E.cover(r['cover'].replace(os.sep, '/')))

                if 'formats' in fields and r['formats']:
                    fmt = E.formats()
                    for f in r['formats']:
                        fmt.append(E.format(f.replace(os.sep, '/')))
                    record.append(fmt)

            with open(path_to_output, 'w') as f:
                f.write(etree.tostring(root, encoding='utf-8',
                    xml_declaration=True, pretty_print=True))

class BIBTEX(CatalogPlugin):
    'BIBTEX catalog generator'

    Option = namedtuple('Option', 'option, default, dest, action, help')

    name = 'Catalog_BIBTEX'
    description = 'BIBTEX catalog generator'
    supported_platforms = ['windows', 'osx', 'linux']
    author = 'Sengian'
    version = (1, 0, 0)
    file_types = set(['bib'])

    cli_options = [
            Option('--fields',
                default = 'all',
                dest = 'fields',
                action = None,
                help = _('The fields to output when cataloging books in the '
                    'database.  Should be a comma-separated list of fields.\n'
                    'Available fields: %s.\n'
                    "Default: '%%default'\n"
                    "Applies to: BIBTEX output format")%', '.join(FIELDS)),

            Option('--sort-by',
                default = 'id',
                dest = 'sort_by',
                action = None,
                help = _('Output field to sort on.\n'
                'Available fields: author_sort, id, rating, size, timestamp, title.\n'
                "Default: '%default'\n"
                "Applies to: BIBTEX output format")),

            Option('--create-citation',
                default = 'True',
                dest = 'impcit',
                action = None,
                help = _('Create a citation for BibTeX entries.\n'
                'Boolean value: True, False\n'
                "Default: '%default'\n"
                "Applies to: BIBTEX output format")),

            Option('--citation-template',
                default = '{authors}{id}',
                dest = 'bib_cit',
                action = None,
                help = _('The template for citation creation from database fields.\n'
                    ' Should be a template with {} enclosed fields.\n'
                    'Available fields: %s.\n'
                    "Default: '%%default'\n"
                    "Applies to: BIBTEX output format")%', '.join(TEMPLATE_ALLOWED_FIELDS)),

            Option('--choose-encoding',
                default = 'utf8',
                dest = 'bibfile_enc',
                action = None,
                help = _('BibTeX file encoding output.\n'
                'Available types: utf8, cp1252, ascii.\n'
                "Default: '%default'\n"
                "Applies to: BIBTEX output format")),

            Option('--choose-encoding-configuration',
                default = 'strict',
                dest = 'bibfile_enctag',
                action = None,
                help = _('BibTeX file encoding flag.\n'
                'Available types: strict, replace, ignore, backslashreplace.\n'
                "Default: '%default'\n"
                "Applies to: BIBTEX output format")),

            Option('--entry-type',
                default = 'book',
                dest = 'bib_entry',
                action = None,
                help = _('Entry type for BibTeX catalog.\n'
                'Available types: book, misc, mixed.\n'
                "Default: '%default'\n"
                "Applies to: BIBTEX output format"))]

    def run(self, path_to_output, opts, db, notification=DummyReporter()):

        from types import StringType, UnicodeType

        from calibre.library.save_to_disk import preprocess_template
        #Bibtex functions
        from calibre.utils.bibtex import BibTeX

        def create_bibtex_entry(entry, fields, mode, template_citation,
            bibtexdict, citation_bibtex = True):

            #Bibtex doesn't like UTF-8 but keep unicode until writing
            #Define starting chain or if book valid strict and not book return a Fail string

            bibtex_entry = []
            if mode != "misc" and check_entry_book_valid(entry) :
                bibtex_entry.append(u'@book{')
            elif mode != "book" :
                bibtex_entry.append(u'@misc{')
            else :
                #case strict book
                return ''

            if citation_bibtex :
                # Citation tag
                bibtex_entry.append(make_bibtex_citation(entry, template_citation,
                    bibtexdict))
                bibtex_entry = [u' '.join(bibtex_entry)]

            for field in fields:
                item = entry[field]
                #check if the field should be included (none or empty)
                if item is None:
                    continue
                try:
                    if len(item) == 0 :
                        continue
                except TypeError:
                    pass

                if field == 'authors' :
                    bibtex_entry.append(u'author = "%s"' % bibtexdict.bibtex_author_format(item))

                elif field in ['title', 'publisher', 'cover', 'uuid',
                        'author_sort', 'series'] :
                    bibtex_entry.append(u'%s = "%s"' % (field, bibtexdict.utf8ToBibtex(item)))

                elif field == 'id' :
                    bibtex_entry.append(u'calibreid = "%s"' % int(item))

                elif field == 'rating' :
                    bibtex_entry.append(u'rating = "%s"' % int(item))

                elif field == 'size' :
                    bibtex_entry.append(u'%s = "%s octets"' % (field, int(item)))

                elif field == 'tags' :
                    #A list to flatten
                    bibtex_entry.append(u'tags = "%s"' % bibtexdict.utf8ToBibtex(u', '.join(item)))

                elif field == 'comments' :
                    #\n removal
                    item = item.replace(u'\r\n',u' ')
                    item = item.replace(u'\n',u' ')
                    bibtex_entry.append(u'note = "%s"' % bibtexdict.utf8ToBibtex(item))

                elif field == 'isbn' :
                    # Could be 9, 10 or 13 digits
                    bibtex_entry.append(u'isbn = "%s"' % re.sub(u'[\D]', u'', item))

                elif field == 'formats' :
                    item = u', '.join([format.rpartition('.')[2].lower() for format in item])
                    bibtex_entry.append(u'formats = "%s"' % item)

                elif field == 'series_index' :
                    bibtex_entry.append(u'volume = "%s"' % int(item))

                elif field == 'timestamp' :
                    bibtex_entry.append(u'timestamp = "%s"' % isoformat(item).partition('T')[0])

                elif field == 'pubdate' :
                    bibtex_entry.append(u'year = "%s"' % item.year)
                    bibtex_entry.append(u'month = "%s"' % bibtexdict.utf8ToBibtex(strftime("%b", item)))

            bibtex_entry = u',\n    '.join(bibtex_entry)
            bibtex_entry += u' }\n\n'

            return bibtex_entry

        def check_entry_book_valid(entry):
            #Check that the required fields are ok for a book entry
            for field in ['title', 'authors', 'publisher'] :
                if entry[field] is None or len(entry[field]) == 0 :
                    return False
            if entry['pubdate'] is None :
                return False
            else :
                return True

        def make_bibtex_citation(entry, template_citation, bibtexclass):

            #define a function to replace the template entry by its value
            def tpl_replace(objtplname) :

                tpl_field = re.sub(u'[\{\}]', u'', objtplname.group())

                if tpl_field in TEMPLATE_ALLOWED_FIELDS :
                    if tpl_field in ['pubdate', 'timestamp'] :
                        tpl_field = isoformat(entry[tpl_field]).partition('T')[0]
                    elif tpl_field in ['tags', 'authors'] :
                        tpl_field =entry[tpl_field][0]
                    elif tpl_field in ['id', 'series_index'] :
                        tpl_field = str(entry[tpl_field])
                    else :
                        tpl_field = entry[tpl_field]
                    return tpl_field
                else:
                    return u''

            if len(template_citation) >0 :
                tpl_citation = bibtexclass.utf8ToBibtex(
                    bibtexclass.ValidateCitationKey(re.sub(u'\{[^{}]*\}',
                        tpl_replace, template_citation)))

                if len(tpl_citation) >0 :
                    return tpl_citation

            if len(entry["isbn"]) > 0 :
                template_citation = u'%s' % re.sub(u'[\D]',u'', entry["isbn"])

            else :
                template_citation = u'%s' % str(entry["id"])

<<<<<<< HEAD
            if asccii_bibtex :
                return bibtexclass.ValidateCitationKey(template_citation.encode('ascii', 'replace'))
            else :
                return bibtexclass.ValidateCitationKey(template_citation)
=======
            return bibtexclass.ValidateCitationKey(template_citation)
>>>>>>> 81e05df3

        self.fmt = path_to_output.rpartition('.')[2]
        self.notification = notification

        # Combobox options
        bibfile_enc = ['utf8', 'cp1252', 'ascii']
        bibfile_enctag = ['strict', 'replace', 'ignore', 'backslashreplace']
        bib_entry = ['mixed', 'misc', 'book']

        # Needed beacause CLI return str vs int by widget
        try:
            bibfile_enc = bibfile_enc[opts.bibfile_enc]
            bibfile_enctag = bibfile_enctag[opts.bibfile_enctag]
            bib_entry = bib_entry[opts.bib_entry]
        except:
            if opts.bibfile_enc in bibfile_enc :
                bibfile_enc = opts.bibfile_enc
            else :
                log(" WARNING: incorrect --choose-encoding flag, revert to default")
                bibfile_enc = bibfile_enc[0]
            if opts.bibfile_enctag in bibfile_enctag :
                bibfile_enctag = opts.bibfile_enctag
            else :
                log(" WARNING: incorrect --choose-encoding-configuration flag, revert to default")
                bibfile_enctag = bibfile_enctag[0]
            if opts.bib_entry in bib_entry :
                bib_entry = opts.bib_entry
            else :
                log(" WARNING: incorrect --entry-type flag, revert to default")
                bib_entry = bib_entry[0]

        if opts.verbose:
            opts_dict = vars(opts)
            log("%s(): Generating %s" % (self.name,self.fmt))
            if opts_dict['search_text']:
                log(" --search='%s'" % opts_dict['search_text'])

            if opts_dict['ids']:
                log(" Book count: %d" % len(opts_dict['ids']))
                if opts_dict['search_text']:
                    log(" (--search ignored when a subset of the database is specified)")

            if opts_dict['fields']:
                if opts_dict['fields'] == 'all':
                    log(" Fields: %s" % ', '.join(FIELDS[1:]))
                else:
                    log(" Fields: %s" % opts_dict['fields'])

            log(" Output file will be encoded in %s with %s flag" % (bibfile_enc, bibfile_enctag))

            log(" BibTeX entry type is %s with a citation like '%s' flag" % (bib_entry, opts_dict['bib_cit']))

        # If a list of ids are provided, don't use search_text
        if opts.ids:
            opts.search_text = None

        data = self.search_sort_db(db, opts)

        if not len(data):
            log.error("\nNo matching database entries for search criteria '%s'" % opts.search_text)

        # Get the requested output fields as a list
        fields = self.get_output_fields(opts)

        if not len(data):
            log.error("\nNo matching database entries for search criteria '%s'" % opts.search_text)

        #Initialize BibTeX class
        bibtexc = BibTeX()
<<<<<<< HEAD
        
=======

>>>>>>> 81e05df3
        #Entries writing after Bibtex formating (or not)
        if bibfile_enc != 'ascii' :
            bibtexc.ascii_bibtex = False
        else :
            bibtexc.ascii_bibtex = True

        #Check citation choice and go to default in case of bad CLI
        if isinstance(opts.impcit, (StringType, UnicodeType)) :
            if opts.impcit == 'False' :
                citation_bibtex= False
            elif opts.impcit == 'True' :
                citation_bibtex= True
            else :
                log(" WARNING: incorrect --create-citation, revert to default")
                citation_bibtex= True
        else :
            citation_bibtex= opts.impcit

        #Preprocess for error and light correction
        template_citation = preprocess_template(opts.bib_cit)

        #Open output and write entries
        outfile = codecs.open(path_to_output, 'w', bibfile_enc, bibfile_enctag)

        #File header
        nb_entries = len(data)

        #check in book strict if all is ok else throw a warning into log
        if bib_entry == 'book' :
            nb_books = len(filter(check_entry_book_valid, data))
            if nb_books < nb_entries :
                log(" WARNING: only %d entries in %d are book compatible" % (nb_books, nb_entries))
                nb_entries = nb_books

        outfile.write(u'%%%Calibre catalog\n%%%{0} entries in catalog\n\n'.format(nb_entries))
        outfile.write(u'@preamble{"This catalog of %d entries was generated by calibre on %s"}\n\n'
            % (nb_entries, nowf().strftime("%A, %d. %B %Y %H:%M").decode(preferred_encoding)))

        for entry in data:
            outfile.write(create_bibtex_entry(entry, fields, bib_entry, template_citation,
                bibtexc, citation_bibtex))

        outfile.close()

class EPUB_MOBI(CatalogPlugin):
    'ePub catalog generator'

    Option = namedtuple('Option', 'option, default, dest, action, help')

    name = 'Catalog_EPUB_MOBI'
    description = 'EPUB/MOBI catalog generator'
    supported_platforms = ['windows', 'osx', 'linux']
    minimum_calibre_version = (0, 6, 34)
    author = 'Greg Riker'
    version = (0, 0, 1)
    file_types = set(['epub','mobi'])

    cli_options = [Option('--catalog-title',
                          default = 'My Books',
                          dest = 'catalog_title',
                          action = None,
                          help = _('Title of generated catalog used as title in metadata.\n'
                          "Default: '%default'\n"
                          "Applies to: ePub, MOBI output formats")),
                   Option('--debug-pipeline',
                           default=None,
                           dest='debug_pipeline',
                           action = None,
                           help=_("Save the output from different stages of the conversion "
                           "pipeline to the specified "
                           "directory. Useful if you are unsure at which stage "
                           "of the conversion process a bug is occurring.\n"
                           "Default: '%default'None\n"
                           "Applies to: ePub, MOBI output formats")),
                   Option('--exclude-genre',
                          default='\[.+\]',
                          dest='exclude_genre',
                          action = None,
                          help=_("Regex describing tags to exclude as genres.\n" "Default: '%default' excludes bracketed tags, e.g. '[<tag>]'\n"
                          "Applies to: ePub, MOBI output formats")),
                   Option('--exclude-tags',
                          default=('~,'+_('Catalog')),
                          dest='exclude_tags',
                          action = None,
                          help=_("Comma-separated list of tag words indicating book should be excluded from output.  Case-insensitive.\n"
                          "--exclude-tags=skip will match 'skip this book' and 'Skip will like this'.\n"
                          "Default: '%default'\n"
                          "Applies to: ePub, MOBI output formats")),
                   Option('--generate-titles',
                          default=False,
                          dest='generate_titles',
                          action = 'store_true',
                          help=_("Include 'Titles' section in catalog.\n"
                          "Default: '%default'\n"
                          "Applies to: ePub, MOBI output formats")),
                   Option('--generate-series',
                          default=False,
                          dest='generate_series',
                          action = 'store_true',
                          help=_("Include 'Series' section in catalog.\n"
                          "Default: '%default'\n"
                          "Applies to: ePub, MOBI output formats")),
                   Option('--generate-recently-added',
                          default=False,
                          dest='generate_recently_added',
                          action = 'store_true',
                          help=_("Include 'Recently Added' section in catalog.\n"
                          "Default: '%default'\n"
                          "Applies to: ePub, MOBI output formats")),
                   Option('--note-tag',
                          default='*',
                          dest='note_tag',
                          action = None,
                          help=_("Tag prefix for user notes, e.g. '*Jeff might enjoy reading this'.\n"
                          "Default: '%default'\n"
                          "Applies to: ePub, MOBI output formats")),
                   Option('--numbers-as-text',
                          default=False,
                          dest='numbers_as_text',
                          action = None,
                          help=_("Sort titles with leading numbers as text, e.g.,\n'2001: A Space Odyssey' sorts as \n'Two Thousand One: A Space Odyssey'.\n"
                          "Default: '%default'\n"
                          "Applies to: ePub, MOBI output formats")),
                   Option('--output-profile',
                          default=None,
                          dest='output_profile',
                          action = None,
                          help=_("Specifies the output profile.  In some cases, an output profile is required to optimize the catalog for the device.  For example, 'kindle' or 'kindle_dx' creates a structured Table of Contents with Sections and Articles.\n"
                          "Default: '%default'\n"
                          "Applies to: ePub, MOBI output formats")),
                   Option('--read-tag',
                          default='+',
                          dest='read_tag',
                          action = None,
                          help=_("Tag indicating book has been read.\n" "Default: '%default'\n"
                          "Applies to: ePub, MOBI output formats")),
                   Option('--wishlist-tag',
                          default='Wishlist',
                          dest='wishlist_tag',
                          action = None,
                          help=_("Tag indicating book to be displayed as wishlist item.\n" "Default: '%default'\n"
                          "Applies to: ePub, MOBI output formats")),
                          ]

    class NumberToText(object):
        '''
        Converts numbers to text
        4.56    => four point fifty-six
        456     => four hundred fifty-six
        4:56    => four fifty-six
        '''
        ORDINALS = ['zeroth','first','second','third','fourth','fifth','sixth','seventh','eighth','ninth']
        lessThanTwenty = ["<zero>","one","two","three","four","five","six","seven","eight","nine",
                          "ten","eleven","twelve","thirteen","fourteen","fifteen","sixteen","seventeen",
                          "eighteen","nineteen"]
        tens = ["<zero>","<tens>","twenty","thirty","forty","fifty","sixty","seventy","eighty","ninety"]
        hundreds = ["<zero>","one","two","three","four","five","six","seven","eight","nine"]

        def __init__(self, number, verbose=False):
            self.number = number
            self.number_as_float = 0.0
            self.text = ''
            self.verbose = verbose
            self.log = log
            self.numberTranslate()

        def stringFromInt(self, intToTranslate):
            # Convert intToTranslate to string
            # intToTranslate is a three-digit number

            tensComponentString = ""
            hundredsComponent = intToTranslate - (intToTranslate % 100)
            tensComponent = intToTranslate % 100

            # Build the hundreds component
            if hundredsComponent:
                hundredsComponentString = "%s hundred" % self.hundreds[hundredsComponent/100]
            else:
                hundredsComponentString = ""

            # Build the tens component
            if tensComponent < 20:
                tensComponentString = self.lessThanTwenty[tensComponent]
            else:
                tensPart = ""
                onesPart = ""

                # Get the tens part
                tensPart = self.tens[tensComponent / 10]
                onesPart = self.lessThanTwenty[tensComponent % 10]

                if intToTranslate % 10:
                    tensComponentString = "%s-%s" % (tensPart, onesPart)
                else:
                    tensComponentString = "%s" % tensPart

            # Concatenate the results
            result = ''
            if hundredsComponent and not tensComponent:
                result = hundredsComponentString
            elif not hundredsComponent and tensComponent:
                result = tensComponentString
            elif hundredsComponent and tensComponent:
                result = hundredsComponentString + " " + tensComponentString
            else:
                prints(" NumberToText.stringFromInt(): empty result translating %d" % intToTranslate)
            return result

        def numberTranslate(self):
            hundredsNumber = 0
            thousandsNumber = 0
            hundredsString = ""
            thousandsString = ""
            resultString = ""
            self.suffix = ''

            if self.verbose: self.log("numberTranslate(): %s" % self.number)

            # Special case ordinals
            if re.search('[st|nd|rd|th]',self.number):
                self.number = re.sub(',','',self.number)
                ordinal_suffix = re.search('[\D]', self.number)
                ordinal_number = re.sub('\D','',re.sub(',','',self.number))
                if self.verbose: self.log("Ordinal: %s" % ordinal_number)
                self.number_as_float = ordinal_number
                self.suffix = self.number[ordinal_suffix.start():]
                if int(ordinal_number) > 9:
                    # Some typos (e.g., 'twentyth'), acceptable
                    self.text = '%s' % (EPUB_MOBI.NumberToText(ordinal_number).text)
                else:
                    self.text = '%s' % (self.ORDINALS[int(ordinal_number)])

            # Test for time
            elif re.search(':',self.number):
                if self.verbose: self.log("Time: %s" % self.number)
                self.number_as_float = re.sub(':','.',self.number)
                time_strings = self.number.split(":")
                hours = EPUB_MOBI.NumberToText(time_strings[0]).text
                minutes = EPUB_MOBI.NumberToText(time_strings[1]).text
                self.text = '%s-%s' % (hours.capitalize(), minutes)

            # Test for %
            elif re.search('%', self.number):
                if self.verbose: self.log("Percent: %s" % self.number)
                self.number_as_float = self.number.split('%')[0]
                self.text = EPUB_MOBI.NumberToText(self.number.replace('%',' percent')).text

            # Test for decimal
            elif re.search('\.',self.number):
                if self.verbose: self.log("Decimal: %s" % self.number)
                self.number_as_float = self.number
                decimal_strings = self.number.split(".")
                left = EPUB_MOBI.NumberToText(decimal_strings[0]).text
                right = EPUB_MOBI.NumberToText(decimal_strings[1]).text
                self.text = '%s point %s' % (left.capitalize(), right)

            # Test for hypenated
            elif re.search('-', self.number):
                if self.verbose: self.log("Hyphenated: %s" % self.number)
                self.number_as_float = self.number.split('-')[0]
                strings = self.number.split('-')
                if re.search('[0-9]+', strings[0]):
                    left = EPUB_MOBI.NumberToText(strings[0]).text
                    right = strings[1]
                else:
                    left = strings[0]
                    right = EPUB_MOBI.NumberToText(strings[1]).text
                self.text = '%s-%s' % (left, right)

            # Test for only commas and numbers
            elif re.search(',', self.number) and not re.search('[^0-9,]',self.number):
                if self.verbose: self.log("Comma(s): %s" % self.number)
                self.number_as_float = re.sub(',','',self.number)
                self.text = EPUB_MOBI.NumberToText(self.number_as_float).text

            # Test for hybrid e.g., 'K2, 2nd, 10@10'
            elif re.search('[\D]+', self.number):
                if self.verbose: self.log("Hybrid: %s" % self.number)
                # Split the token into number/text
                number_position = re.search('\d',self.number).start()
                text_position = re.search('\D',self.number).start()
                if number_position < text_position:
                    number = self.number[:text_position]
                    text = self.number[text_position:]
                    self.text = '%s%s' % (EPUB_MOBI.NumberToText(number).text,text)
                else:
                    text = self.number[:number_position]
                    number = self.number[number_position:]
                    self.text = '%s%s' % (text, EPUB_MOBI.NumberToText(number).text)

            else:
                if self.verbose: self.log("Clean: %s" % self.number)
                try:
                    self.float_as_number = float(self.number)
                    number = int(self.number)
                except:
                    return

                if number > 10**9:
                    self.text = "%d out of range" % number
                    return

                if number == 10**9:
                    self.text = "one billion"
                else :
                    # Isolate the three-digit number groups
                    millionsNumber  = number/10**6
                    thousandsNumber = (number - (millionsNumber * 10**6))/10**3
                    hundredsNumber  = number - (millionsNumber * 10**6) - (thousandsNumber * 10**3)
                    if self.verbose:
                        print "Converting %s %s %s" % (millionsNumber, thousandsNumber, hundredsNumber)

                    # Convert hundredsNumber
                    if hundredsNumber :
                        hundredsString = self.stringFromInt(hundredsNumber)

                    # Convert thousandsNumber
                    if thousandsNumber:
                        if number > 1099 and number < 2000:
                            resultString = '%s %s' % (self.lessThanTwenty[number/100],
                                                     self.stringFromInt(number % 100))
                            self.text = resultString.strip().capitalize()
                            return
                        else:
                            thousandsString = self.stringFromInt(thousandsNumber)

                    # Convert millionsNumber
                    if millionsNumber:
                        millionsString = self.stringFromInt(millionsNumber)

                    # Concatenate the strings
                    resultString = ''
                    if millionsNumber:
                        resultString += "%s million " % millionsString

                    if thousandsNumber:
                        resultString += "%s thousand " % thousandsString

                    if hundredsNumber:
                        resultString += "%s" % hundredsString

                    if not millionsNumber and not thousandsNumber and not hundredsNumber:
                        resultString = "zero"

                    if self.verbose:
                        self.log(u'resultString: %s' % resultString)
                    self.text = resultString.strip().capitalize()

    class CatalogBuilder(object):
        '''
        Generates catalog source files from calibre database

        Implementation notes
        - 'Marker tags' in a book's metadata are used to flag special conditions:
                    (Defaults)
                    '~' : Do not catalog this book
                    '+' : Mark this book as read (check mark) in lists
                    '*' : Display trailing text as 'Note: <text>' in top frame next to cover
            '[<source>] : Source of content (e.g., Amazon, Project Gutenberg).  Do not create genre

        - Program flow
            gui2.actions.catalog:generate_catalog()
            gui2.tools:generate_catalog() or library.cli:command_catalog()
            called from gui2.convert.gui_conversion:gui_catalog()
            catalog = Catalog(notification=Reporter())
            catalog.createDirectoryStructure()
            catalog.copyResources()
            catalog.buildSources()
        '''
        # A single number creates 'Last x days' only.
        # Multiple numbers create 'Last x days', 'x to y days ago' ...
        # e.g, [7,15,30,60], [30]
        # [] = No date ranges added
        DATE_RANGE=[30]

        # basename              output file basename
        # creator               dc:creator in OPF metadata
        # descriptionClip       limits size of NCX descriptions (Kindle only)
        # includeSources        Used in processSpecialTags to skip tags like '[SPL]'
        # notification          Used to check for cancel, report progress
        # stylesheet            CSS stylesheet
        # title                 dc:title in OPF metadata, NCX periodical
        # verbosity             level of diagnostic printout

        def __init__(self, db, opts, plugin,
                     report_progress=DummyReporter(),
                     stylesheet="content/stylesheet.css"):
            self.__opts = opts
            self.__authorClip = opts.authorClip
            self.__authors = None
            self.__basename = opts.basename
            self.__bookmarked_books = None
            self.__booksByAuthor = None
            self.__booksByDateRead = None
            self.__booksByTitle = None
            self.__booksByTitle_noSeriesPrefix = None
            self.__cache_dir = os.path.join(config_dir, 'caches', 'catalog')
            self.__archive_path = os.path.join(self.__cache_dir, "thumbs.zip")
            self.__catalogPath = PersistentTemporaryDirectory("_epub_mobi_catalog", prefix='')
            self.__contentDir = os.path.join(self.catalogPath, "content")
            self.__currentStep = 0.0
            self.__creator = opts.creator
            self.__db = db
            self.__descriptionClip = opts.descriptionClip
            self.__error = None
            self.__generateForKindle = True if (self.opts.fmt == 'mobi' and \
                                       self.opts.output_profile and \
                                       self.opts.output_profile.startswith("kindle")) else False
            self.__generateRecentlyRead = True if self.opts.generate_recently_added \
                                                  and self.opts.connected_kindle \
                                                  and self.generateForKindle \
                                                else False
            self.__genres = None
            self.__genre_tags_dict = None
            self.__htmlFileList = []
            self.__markerTags = self.getMarkerTags()
            self.__ncxSoup = None
            self.__output_profile = None
            self.__playOrder = 1
            self.__plugin = plugin
            self.__progressInt = 0.0
            self.__progressString = ''
            self.__reporter = report_progress
            self.__stylesheet = stylesheet
            self.__thumbs = None
            self.__thumbWidth = 0
            self.__thumbHeight = 0
            self.__title = opts.catalog_title
            self.__totalSteps = 11.0
            self.__useSeriesPrefixInTitlesSection = False
            self.__verbose = opts.verbose

            from calibre.customize.ui import output_profiles
            for profile in output_profiles():
                if profile.short_name == self.opts.output_profile:
                    self.__output_profile = profile
                    break

            # Confirm/create thumbs archive
            if not os.path.exists(self.__cache_dir):
                self.opts.log.info(" creating new thumb cache '%s'" % self.__cache_dir)
                os.makedirs(self.__cache_dir)
            if not os.path.exists(self.__archive_path):
                self.opts.log.info(" creating thumbnail archive")
                zfw = ZipFile(self.__archive_path, mode='w')
                zfw.writestr("Catalog Thumbs Archive",'')
                zfw.close()
            else:
                self.opts.log.info(" existing thumb cache at '%s'" % self.__archive_path)

            # Tweak build steps based on optional sections:  1 call for HTML, 1 for NCX
            if self.opts.generate_titles:
                self.__totalSteps += 2
            if self.opts.generate_recently_added:
                self.__totalSteps += 2
                if self.generateRecentlyRead:
                    self.__totalSteps += 2
            if self.opts.generate_series:
                self.__totalSteps += 2


        # Accessors
        if True:
            '''
            @dynamic_property
            def xxxx(self):
                def fget(self):
                    return self.__
                def fset(self, val):
                    self.__ = val
                return property(fget=fget, fset=fset)
            '''
            @dynamic_property
            def authorClip(self):
                def fget(self):
                    return self.__authorClip
                def fset(self, val):
                    self.__authorClip = val
                return property(fget=fget, fset=fset)
            @dynamic_property
            def authors(self):
                def fget(self):
                    return self.__authors
                def fset(self, val):
                    self.__authors = val
                return property(fget=fget, fset=fset)
            @dynamic_property
            def basename(self):
                def fget(self):
                    return self.__basename
                def fset(self, val):
                    self.__basename = val
                return property(fget=fget, fset=fset)
            @dynamic_property
            def bookmarked_books(self):
                def fget(self):
                    return self.__bookmarked_books
                def fset(self, val):
                    self.__bookmarked_books = val
                return property(fget=fget, fset=fset)
            @dynamic_property
            def booksByAuthor(self):
                def fget(self):
                    return self.__booksByAuthor
                def fset(self, val):
                    self.__booksByAuthor = val
                return property(fget=fget, fset=fset)
            @dynamic_property
            def booksByDateRead(self):
                def fget(self):
                    return self.__booksByDateRead
                def fset(self, val):
                    self.__booksByDateRead = val
                return property(fget=fget, fset=fset)
            @dynamic_property
            def booksByTitle(self):
                def fget(self):
                    return self.__booksByTitle
                def fset(self, val):
                    self.__booksByTitle = val
                return property(fget=fget, fset=fset)
            @dynamic_property
            def booksByTitle_noSeriesPrefix(self):
                def fget(self):
                    return self.__booksByTitle_noSeriesPrefix
                def fset(self, val):
                    self.__booksByTitle_noSeriesPrefix = val
                return property(fget=fget, fset=fset)
            @dynamic_property
            def catalogPath(self):
                def fget(self):
                    return self.__catalogPath
                def fset(self, val):
                    self.__catalogPath = val
                return property(fget=fget, fset=fset)
            @dynamic_property
            def contentDir(self):
                def fget(self):
                    return self.__contentDir
                def fset(self, val):
                    self.__contentDir = val
                return property(fget=fget, fset=fset)
            @dynamic_property
            def currentStep(self):
                def fget(self):
                    return self.__currentStep
                def fset(self, val):
                    self.__currentStep = val
                return property(fget=fget, fset=fset)
            @dynamic_property
            def creator(self):
                def fget(self):
                    return self.__creator
                def fset(self, val):
                    self.__creator = val
                return property(fget=fget, fset=fset)
            @dynamic_property
            def db(self):
                def fget(self):
                    return self.__db
                return property(fget=fget)
            @dynamic_property
            def descriptionClip(self):
                def fget(self):
                    return self.__descriptionClip
                def fset(self, val):
                    self.__descriptionClip = val
                return property(fget=fget, fset=fset)
            @dynamic_property
            def error(self):
                def fget(self):
                    return self.__error
                return property(fget=fget)
            @dynamic_property
            def generateForKindle(self):
                def fget(self):
                    return self.__generateForKindle
                def fset(self, val):
                    self.__generateForKindle = val
                return property(fget=fget, fset=fset)
            @dynamic_property
            def generateRecentlyRead(self):
                def fget(self):
                    return self.__generateRecentlyRead
                def fset(self, val):
                    self.__generateRecentlyRead = val
                return property(fget=fget, fset=fset)
            @dynamic_property
            def genres(self):
                def fget(self):
                    return self.__genres
                def fset(self, val):
                    self.__genres = val
                return property(fget=fget, fset=fset)
            @dynamic_property
            def genre_tags_dict(self):
                def fget(self):
                    return self.__genre_tags_dict
                def fset(self, val):
                    self.__genre_tags_dict = val
                return property(fget=fget, fset=fset)
            @dynamic_property
            def htmlFileList(self):
                def fget(self):
                    return self.__htmlFileList
                def fset(self, val):
                    self.__htmlFileList = val
                return property(fget=fget, fset=fset)
            @dynamic_property
            def libraryPath(self):
                def fget(self):
                    return self.__libraryPath
                def fset(self, val):
                    self.__libraryPath = val
                return property(fget=fget, fset=fset)
            @dynamic_property
            def markerTags(self):
                def fget(self):
                    return self.__markerTags
                def fset(self, val):
                    self.__markerTags = val
                return property(fget=fget, fset=fset)
            @dynamic_property
            def ncxSoup(self):
                def fget(self):
                    return self.__ncxSoup
                def fset(self, val):
                    self.__ncxSoup = val
                return property(fget=fget, fset=fset)
            @dynamic_property
            def opts(self):
                def fget(self):
                    return self.__opts
                return property(fget=fget)
            @dynamic_property
            def playOrder(self):
                def fget(self):
                    return self.__playOrder
                def fset(self,val):
                    self.__playOrder = val
                return property(fget=fget, fset=fset)
            @dynamic_property
            def plugin(self):
                def fget(self):
                    return self.__plugin
                return property(fget=fget)
            @dynamic_property
            def progressInt(self):
                def fget(self):
                    return self.__progressInt
                def fset(self, val):
                    self.__progressInt = val
                return property(fget=fget, fset=fset)
            @dynamic_property
            def progressString(self):
                def fget(self):
                    return self.__progressString
                def fset(self, val):
                    self.__progressString = val
                return property(fget=fget, fset=fset)
            @dynamic_property
            def reporter(self):
                def fget(self):
                    return self.__reporter
                def fset(self, val):
                    self.__reporter = val
                return property(fget=fget, fset=fset)
            @dynamic_property
            def stylesheet(self):
                def fget(self):
                    return self.__stylesheet
                def fset(self, val):
                    self.__stylesheet = val
                return property(fget=fget, fset=fset)
            @dynamic_property
            def thumbs(self):
                def fget(self):
                    return self.__thumbs
                def fset(self, val):
                    self.__thumbs = val
                return property(fget=fget, fset=fset)
            def thumbWidth(self):
                def fget(self):
                    return self.__thumbWidth
                def fset(self, val):
                    self.__thumbWidth = val
                return property(fget=fget, fset=fset)
            def thumbHeight(self):
                def fget(self):
                    return self.__thumbHeight
                def fset(self, val):
                    self.__thumbHeight = val
                return property(fget=fget, fset=fset)
            @dynamic_property
            def title(self):
                def fget(self):
                    return self.__title
                def fset(self, val):
                    self.__title = val
                return property(fget=fget, fset=fset)
            @dynamic_property
            def totalSteps(self):
                def fget(self):
                    return self.__totalSteps
                return property(fget=fget)
            @dynamic_property
            def useSeriesPrefixInTitlesSection(self):
                def fget(self):
                    return self.__useSeriesPrefixInTitlesSection
                def fset(self, val):
                    self.__useSeriesPrefixInTitlesSection = val
                return property(fget=fget, fset=fset)
            @dynamic_property
            def verbose(self):
                def fget(self):
                    return self.__verbose
                def fset(self, val):
                    self.__verbose = val
                return property(fget=fget, fset=fset)

            @dynamic_property
            def MISSING_SYMBOL(self):
                def fget(self):
                    return self.__output_profile.missing_char
                return property(fget=fget)
            @dynamic_property
            def NOT_READ_SYMBOL(self):
                def fget(self):
                    return '<span style="color:white">%s</span>' % self.__output_profile.read_char
                return property(fget=fget)
            @dynamic_property
            def READING_SYMBOL(self):
                def fget(self):
                    return '<span style="color:black">&#x25b7;</span>' if self.generateForKindle else \
                           '<span style="color:white">%s</span>' % self.opts.read_tag
                return property(fget=fget)
            @dynamic_property
            def READ_SYMBOL(self):
                def fget(self):
                    return self.__output_profile.read_char
                return property(fget=fget)
            @dynamic_property
            def FULL_RATING_SYMBOL(self):
                def fget(self):
                    return self.__output_profile.ratings_char
                return property(fget=fget)
            @dynamic_property
            def EMPTY_RATING_SYMBOL(self):
                def fget(self):
                    return self.__output_profile.empty_ratings_char
                return property(fget=fget)
            @dynamic_property
            def READ_PROGRESS_SYMBOL(self):
                def fget(self):
                    return "&#9642;" if self.generateForKindle else '+'
                return property(fget=fget)
            @dynamic_property
            def UNREAD_PROGRESS_SYMBOL(self):
                def fget(self):
                    return "&#9643;" if self.generateForKindle else '-'
                return property(fget=fget)

        # Methods
        def buildSources(self):
            if self.booksByTitle is None:
                if not self.fetchBooksByTitle():
                    return False
            self.fetchBooksByAuthor()
            self.fetchBookmarks()
            self.generateHTMLDescriptions()
            self.generateHTMLByAuthor()
            if self.opts.generate_titles:
                self.generateHTMLByTitle()
            if self.opts.generate_series:
                self.generateHTMLBySeries()
            if self.opts.generate_recently_added:
                self.generateHTMLByDateAdded()
                if self.generateRecentlyRead:
                    self.generateHTMLByDateRead()
            self.generateHTMLByTags()

            self.generateThumbnails()

            self.generateOPF()
            self.generateNCXHeader()
            self.generateNCXByAuthor("Authors")
            if self.opts.generate_titles:
                self.generateNCXByTitle("Titles")
            if self.opts.generate_series:
                self.generateNCXBySeries("Series")
            if self.opts.generate_recently_added:
                self.generateNCXByDateAdded("Recently Added")
                if self.generateRecentlyRead:
                    self.generateNCXByDateRead("Recently Read")
            self.generateNCXByGenre("Genres")
            self.generateNCXDescriptions("Descriptions")
            self.writeNCX()
            return True

        def cleanUp(self):
            pass

        def copyResources(self):
            '''Move resource files to self.catalogPath'''
            catalog_resources = P("catalog")

            files_to_copy = [('','DefaultCover.jpg'),
                             ('content','stylesheet.css'),
                             ('images','mastheadImage.gif')]

            for file in files_to_copy:
                if file[0] == '':
                    shutil.copy(os.path.join(catalog_resources,file[1]),
                                    self.catalogPath)
                else:
                    shutil.copy(os.path.join(catalog_resources,file[1]),
                                    os.path.join(self.catalogPath, file[0]))

            # Create the custom masthead image overwriting default
            # If failure, default mastheadImage.gif should still be in place
            if self.generateForKindle:
                try:
                    self.generateMastheadImage(os.path.join(self.catalogPath,
                                                 'images/mastheadImage.gif'))
                except:
                    pass

        def fetchBooksByTitle(self):

            self.updateProgressFullStep("Fetching database")

            # Get the database as a dictionary
            # Sort by title
            # Search is a string like this:
            # not tag:<exclude_tag> author:"Riker"
            # So we need to merge opts.exclude_tag with opts.search_text
            # not tag:"~" author:"Riker"

            self.opts.sort_by = 'title'

            # Merge opts.exclude_tags with opts.search_text
            # Updated to use exact match syntax
            empty_exclude_tags = False if len(self.opts.exclude_tags) else True
            search_phrase = ''
            if not empty_exclude_tags:
                exclude_tags = self.opts.exclude_tags.split(',')
                search_terms = []
                for tag in exclude_tags:
                    search_terms.append("tag:=%s" % tag)
                search_phrase = "not (%s)" % " or ".join(search_terms)

            # If a list of ids are provided, don't use search_text
            if self.opts.ids:
                self.opts.search_text = search_phrase
            else:
                if self.opts.search_text:
                    self.opts.search_text += " " + search_phrase
                else:
                    self.opts.search_text = search_phrase

            #print "fetchBooksByTitle(): opts.search_text: %s" % self.opts.search_text
            # Fetch the database as a dictionary
            data = self.plugin.search_sort_db(self.db, self.opts)

            # Populate this_title{} from data[{},{}]
            titles = []
            for record in data:
                this_title = {}

                this_title['id'] = record['id']
                this_title['uuid'] = record['uuid']

                this_title['title'] = self.convertHTMLEntities(record['title'])
                if record['series']:
                    this_title['series'] = record['series']
                    this_title['series_index'] = record['series_index']
                    this_title['title'] = self.generateSeriesTitle(this_title)
                else:
                    this_title['series'] = None
                    this_title['series_index'] = 0.0

                this_title['title_sort'] = self.generateSortTitle(this_title['title'])
                if 'authors' in record:
                    this_title['authors'] = record['authors']
                    if record['authors']:
                        this_title['author'] = " &amp; ".join(record['authors'])
                    else:
                        this_title['author'] = 'Unknown'

                if 'author_sort' in record and record['author_sort'].strip():
                    this_title['author_sort'] = record['author_sort']
                else:
                    this_title['author_sort'] = self.author_to_author_sort(this_title['author'])

                if record['publisher']:
                    this_title['publisher'] = re.sub('&', '&amp;', record['publisher'])

                this_title['rating'] = record['rating'] if record['rating'] else 0
                this_title['date'] = strftime(u'%B %Y', record['pubdate'].timetuple())
                this_title['timestamp'] = record['timestamp']

                if record['comments']:
                    # Strip annotations
                    a_offset = record['comments'].find('<div class="user_annotations">')
                    ad_offset = record['comments'].find('<hr class="annotations_divider" />')
                    if a_offset >= 0:
                        record['comments'] = record['comments'][:a_offset]
                    if ad_offset >= 0:
                        record['comments'] = record['comments'][:ad_offset]

                    this_title['description'] = self.markdownComments(record['comments'])
                    paras = BeautifulSoup(this_title['description']).findAll('p')
                    tokens = []
                    for p in paras:
                        for token in p.contents:
                            if token.string is not None:
                                tokens.append(token.string)
                    this_title['short_description'] = self.generateShortDescription(' '.join(tokens), dest="description")
                else:
                    this_title['description'] = None
                    this_title['short_description'] = None

                if record['cover']:
                    this_title['cover'] = re.sub('&amp;', '&', record['cover'])

                # This may be updated in self.processSpecialTags()
                this_title['read'] = False

                if record['tags']:
                    this_title['tags'] = self.processSpecialTags(record['tags'],
                                            this_title, self.opts)
                if record['formats']:
                    formats = []
                    for format in record['formats']:
                        formats.append(self.convertHTMLEntities(format))
                    this_title['formats'] = formats

                titles.append(this_title)

            # Re-sort based on title_sort
            if len(titles):
                self.booksByTitle = sorted(titles,
                                     key=lambda x:(x['title_sort'].upper(), x['title_sort'].upper()))
                if False and self.verbose:
                    self.opts.log.info("fetchBooksByTitle(): %d books" % len(self.booksByTitle))
                    self.opts.log.info(" %-40s %-40s" % ('title', 'title_sort'))
                    for title in self.booksByTitle:
                        self.opts.log.info((u" %-40s %-40s" % (title['title'][0:40],
                                                               title['title_sort'][0:40])).decode('mac-roman'))
                return True
            else:
                return False

        def fetchBooksByAuthor(self):
            # Generate a list of titles sorted by author from the database

            self.updateProgressFullStep("Sorting database")

            '''
            # Sort titles case-insensitive, by author
            self.booksByAuthor = sorted(self.booksByTitle,
                                 key=lambda x:(x['author_sort'].upper(), x['author_sort'].upper()))
            '''

            self.booksByAuthor = list(self.booksByTitle)
            self.booksByAuthor.sort(self.author_compare)

            if False and self.verbose:
                self.opts.log.info("fetchBooksByAuthor(): %d books" % len(self.booksByAuthor))
                self.opts.log.info(" %-30s %-20s %s" % ('title', 'series', 'series_index'))
                for title in self.booksByAuthor:
                    self.opts.log.info((u" %-30s %-20s%5s " % \
                                        (title['title'][:30],
                                         title['series'][:20] if title['series'] else '',
                                         title['series_index'],
                                         )).encode('utf-8'))
                raise SystemExit

            # Build the unique_authors set from existing data
            authors = [(record['author'], record['author_sort'].capitalize()) for record in self.booksByAuthor]

            # authors[] contains a list of all book authors, with multiple entries for multiple books by author
            #        authors[]: (([0]:friendly  [1]:sort))
            # unique_authors[]: (([0]:friendly  [1]:sort  [2]:book_count))
            books_by_current_author = 0
            current_author = authors[0]
            multiple_authors = False
            unique_authors = []
            for (i,author) in enumerate(authors):
                if author != current_author:
                    # Note that current_author and author are tuples: (friendly, sort)
                    multiple_authors = True

                if author != current_author and i:
                    # Warn if friendly matches previous, but sort doesn't
                    if author[0] == current_author[0]:
                        self.opts.log.warn("Warning: multiple entries for Author '%s' with differing Author Sort metadata:" % author[0])
                        self.opts.log.warn(" '%s' != '%s'" % (author[1], current_author[1]))

                    # New author, save the previous author/sort/count
                    unique_authors.append((current_author[0], current_author[1].title(),
                                           books_by_current_author))
                    current_author = author
                    books_by_current_author = 1
                elif i==0 and len(authors) == 1:
                    # Allow for single-book lists
                    unique_authors.append((current_author[0], current_author[1].title(),
                                           books_by_current_author))
                else:
                    books_by_current_author += 1
            else:
                # Add final author to list or single-author dataset
                if (current_author == author and len(authors) > 1) or not multiple_authors:
                    unique_authors.append((current_author[0], current_author[1].title(),
                                           books_by_current_author))

            if False and self.verbose:
                self.opts.log.info("\nfetchBooksByauthor(): %d unique authors" % len(unique_authors))
                for author in unique_authors:
                    self.opts.log.info((u" %-50s %-25s %2d" % (author[0][0:45], author[1][0:20],
                       author[2])).encode('utf-8'))

            self.authors = unique_authors

        def fetchBookmarks(self):
            '''
            Collect bookmarks for catalog entries
            This will use the system default save_template specified in
            Preferences|Add/Save|Sending to device, not a customized one specified in
            the Kindle plugin
            '''
            from calibre.devices.usbms.device import Device
            from calibre.devices.kindle.driver import Bookmark
            from calibre.ebooks.metadata import MetaInformation

            MBP_FORMATS = [u'azw', u'mobi', u'prc', u'txt']
            mbp_formats = set(MBP_FORMATS)
            PDR_FORMATS = [u'pdf']
            pdr_formats = set(PDR_FORMATS)
            TAN_FORMATS = [u'tpz', u'azw1']
            tan_formats = set(TAN_FORMATS)

            class BookmarkDevice(Device):
                def initialize(self, save_template):
                    self._save_template = save_template
                    self.SUPPORTS_SUB_DIRS = True
                def save_template(self):
                    return self._save_template

            def resolve_bookmark_paths(storage, path_map):
                pop_list = []
                book_ext = {}
                for id in path_map:
                    file_fmts = set()
                    for fmt in path_map[id]['fmts']:
                        file_fmts.add(fmt)

                    bookmark_extension = None
                    if file_fmts.intersection(mbp_formats):
                        book_extension = list(file_fmts.intersection(mbp_formats))[0]
                        bookmark_extension = 'mbp'
                    elif file_fmts.intersection(tan_formats):
                        book_extension = list(file_fmts.intersection(tan_formats))[0]
                        bookmark_extension = 'tan'
                    elif file_fmts.intersection(pdr_formats):
                        book_extension = list(file_fmts.intersection(pdr_formats))[0]
                        bookmark_extension = 'pdr'

                    if bookmark_extension:
                        for vol in storage:
                            bkmk_path = path_map[id]['path'].replace(os.path.abspath('/<storage>'),vol)
                            bkmk_path = bkmk_path.replace('bookmark',bookmark_extension)
                            if os.path.exists(bkmk_path):
                                path_map[id] = bkmk_path
                                book_ext[id] = book_extension
                                break
                        else:
                            pop_list.append(id)
                    else:
                        pop_list.append(id)
                # Remove non-existent bookmark templates
                for id in pop_list:
                    path_map.pop(id)
                return path_map, book_ext

            if self.generateRecentlyRead:
                self.opts.log.info("     Collecting Kindle bookmarks matching catalog entries")

                d = BookmarkDevice(None)
                d.initialize(self.opts.connected_device['save_template'])

                bookmarks = {}
                for book in self.booksByTitle:
                    if 'formats' in book:
                        path_map = {}
                        id = book['id']
                        original_title = book['title'][book['title'].find(':') + 2:] if book['series'] \
                                   else book['title']
                        myMeta = MetaInformation(original_title,
                                                 authors=book['authors'])
                        myMeta.author_sort = book['author_sort']
                        a_path = d.create_upload_path('/<storage>', myMeta, 'x.bookmark', create_dirs=False)
                        path_map[id] = dict(path=a_path, fmts=[x.rpartition('.')[2] for x in book['formats']])

                        path_map, book_ext = resolve_bookmark_paths(self.opts.connected_device['storage'], path_map)
                        if path_map:
                            bookmark_ext = path_map[id].rpartition('.')[2]
                            myBookmark = Bookmark(path_map[id], id, book_ext[id], bookmark_ext)
                            try:
                                book['percent_read'] = min(float(100*myBookmark.last_read / myBookmark.book_length),100)
                            except:
                                book['percent_read'] = 0
                            dots = int((book['percent_read'] + 5)/10)
                            dot_string = self.READ_PROGRESS_SYMBOL * dots
                            empty_dots = self.UNREAD_PROGRESS_SYMBOL * (10 - dots)
                            book['reading_progress'] = '%s%s' % (dot_string,empty_dots)
                            bookmarks[id] = ((myBookmark,book))

                self.bookmarked_books = bookmarks
            else:
                self.bookmarked_books = {}

        def generateHTMLDescriptions(self):
            # Write each title to a separate HTML file in contentdir
            self.updateProgressFullStep("'Descriptions'")

            for (title_num, title) in enumerate(self.booksByTitle):
                if False:
                    self.opts.log.info("%3s: %s - %s" % (title['id'], title['title'], title['author']))

                self.updateProgressMicroStep("Description %d of %d" % \
                                             (title_num, len(self.booksByTitle)),
                                             float(title_num*100/len(self.booksByTitle))/100)

                # Generate the header
                soup = self.generateHTMLDescriptionHeader("%s" % title['title'])
                body = soup.find('body')

                btc = 0

                # Insert the anchor
                aTag = Tag(soup, "a")
                aTag['name'] = "book%d" % int(title['id'])
                body.insert(btc, aTag)
                btc += 1

                # Insert the book title
                #<p class="title"><a name="<database_id>"></a><em>Book Title</em></p>
                emTag = Tag(soup, "em")
                if title['series']:
                    # title<br />series series_index
                    if self.opts.generate_series:
                        brTag = Tag(soup,'br')
                        title_tokens = list(title['title'].partition(':'))
                        emTag.insert(0, escape(NavigableString(title_tokens[2].strip())))
                        emTag.insert(1, brTag)
                        smallTag = Tag(soup,'small')
                        aTag = Tag(soup,'a')
                        aTag['href'] = "%s.html#%s_series" % ('BySeries',
                                                       re.sub('\W','',title['series']).lower())
                        aTag.insert(0, title_tokens[0])
                        smallTag.insert(0, aTag)
                        emTag.insert(2, smallTag)
                    else:
                        brTag = Tag(soup,'br')
                        title_tokens = list(title['title'].partition(':'))
                        emTag.insert(0, escape(NavigableString(title_tokens[2].strip())))
                        emTag.insert(1, brTag)
                        smallTag = Tag(soup,'small')
                        smallTag.insert(0, escape(NavigableString(title_tokens[0])))
                        emTag.insert(2, smallTag)
                else:
                    emTag.insert(0, NavigableString(escape(title['title'])))
                titleTag = body.find(attrs={'class':'title'})
                titleTag.insert(0,emTag)

                # Create the author anchor
                authorTag = body.find(attrs={'class':'author'})
                aTag = Tag(soup, "a")
                aTag['href'] = "%s.html#%s" % ("ByAlphaAuthor",
                                                self.generateAuthorAnchor(title['author']))
                aTag.insert(0, title['author'])

                # Prefix author with read|reading|none symbol or missing symbol
                if self.opts.wishlist_tag in title.get('tags', []):
                    authorTag.insert(0, NavigableString(self.MISSING_SYMBOL + " by "))
                else:
                    if title['read']:
                        authorTag.insert(0, NavigableString(self.READ_SYMBOL + " by "))
                    elif self.opts.connected_kindle and title['id'] in self.bookmarked_books:
                        authorTag.insert(0, NavigableString(self.READING_SYMBOL + " by "))
                    else:
                        #authorTag.insert(0, NavigableString(self.NOT_READ_SYMBOL + " by "))
                        authorTag.insert(0, NavigableString("by "))
                authorTag.insert(1, aTag)

                '''
                # Insert Series info or remove.
                seriesTag = body.find(attrs={'class':'series'})
                if title['series']:
                    # Insert a spacer to match the author indent
                    stc = 0
                    fontTag = Tag(soup,"font")
                    fontTag['style'] = 'color:white;font-size:large'
                    if self.opts.fmt == 'epub':
                        fontTag['style'] += ';opacity: 0.0'
                    fontTag.insert(0, NavigableString("by "))
                    seriesTag.insert(stc, fontTag)
                    stc += 1
                    if float(title['series_index']) - int(title['series_index']):
                        series_str = 'Series: %s [%4.2f]' % (title['series'], title['series_index'])
                    else:
                        series_str = '%s [%d]' % (title['series'], title['series_index'])
                    seriesTag.insert(stc,NavigableString(series_str))
                else:
                    seriesTag.extract()
                '''
                # Insert linked genres
                if 'tags' in title:
                    tagsTag = body.find(attrs={'class':'tags'})
                    ttc = 0

                    '''
                    # Insert a spacer to match the author indent
                    fontTag = Tag(soup,"font")
                    fontTag['style'] = 'color:white;font-size:large'
                    if self.opts.fmt == 'epub':
                        fontTag['style'] += ';opacity: 0.0'
                    fontTag.insert(0, NavigableString(" by "))
                    tagsTag.insert(ttc, fontTag)
                    ttc += 1
                    '''

                    for tag in title.get('tags', []):
                        aTag = Tag(soup,'a')
                        #print "aTag: %s" % "Genre_%s.html" % re.sub("\W","",tag.lower())
                        aTag['href'] = "Genre_%s.html" % re.sub("\W","",tag.lower())
                        aTag.insert(0,escape(NavigableString(tag)))
                        emTag = Tag(soup, "em")
                        emTag.insert(0, aTag)
                        if ttc < len(title['tags'])-1:
                            emTag.insert(1, NavigableString(' &middot; '))
                        tagsTag.insert(ttc, emTag)
                        ttc += 1

                # Insert formats
                if 'formats' in title:
                    formatsTag = body.find(attrs={'class':'formats'})
                    formats = []
                    for format in sorted(title['formats']):
                        formats.append(format.rpartition('.')[2].upper())
                    formatsTag.insert(0, NavigableString(' &middot; '.join(formats)))

                # Insert the cover <img> if available
                imgTag = Tag(soup,"img")
                if 'cover' in title:
                    imgTag['src']  = "../images/thumbnail_%d.jpg" % int(title['id'])
                else:
                    imgTag['src']  = "../images/thumbnail_default.jpg"
                imgTag['alt'] = "cover"

                '''
                if self.opts.fmt == 'mobi':
                    imgTag['style'] = 'width: %dpx; height:%dpx;' % (self.thumbWidth, self.thumbHeight)
                '''

                thumbnailTag = body.find(attrs={'class':'thumbnail'})
                thumbnailTag.insert(0,imgTag)

                # Insert the publisher
                publisherTag = body.find(attrs={'class':'publisher'})
                if 'publisher' in title:
                    publisherTag.insert(0,NavigableString(title['publisher'] + '<br/>' ))
                else:
                    publisherTag.insert(0,NavigableString('<br/>'))

                # Insert the publication date
                pubdateTag = body.find(attrs={'class':'date'})
                if title['date'] is not None:
                    pubdateTag.insert(0,NavigableString(title['date'] + '<br/>'))
                else:
                    pubdateTag.insert(0,NavigableString('<br/>'))

                # Insert the rating, remove if unrated
                # Render different ratings chars for epub/mobi
                stars = int(title['rating']) / 2
                ratingTag = body.find(attrs={'class':'rating'})
                if stars:
                    star_string = self.FULL_RATING_SYMBOL * stars
                    empty_stars = self.EMPTY_RATING_SYMBOL * (5 - stars)
                    ratingTag.insert(0,NavigableString('%s%s <br/>' % (star_string,empty_stars)))
                else:
                    #ratingLabel = body.find('td',text="Rating").replaceWith("Unrated")
                    ratingTag.insert(0,NavigableString('<br/>'))


                # Insert user notes or remove Notes label.  Notes > 1 line will push formatting down
                if 'notes' in title:
                    notesTag = body.find(attrs={'class':'notes'})
                    notesTag.insert(0,NavigableString(title['notes'] + '<br/>'))
                else:
                    pass
#                     notes_labelTag = body.find(attrs={'class':'notes_label'})
#                     empty_labelTag = Tag(soup, "td")
#                     empty_labelTag.insert(0,NavigableString('<br/>'))
#                     notes_labelTag.replaceWith(empty_labelTag)

                # Insert the blurb
                if 'description' in title and title['description'] > '':
                    blurbTag = body.find(attrs={'class':'description'})
                    blurbTag.insert(0,NavigableString(title['description']))

                # Write the book entry to contentdir
                outfile = open("%s/book_%d.html" % (self.contentDir, int(title['id'])), 'w')
                outfile.write(soup.prettify())
                outfile.close()

        def generateHTMLByTitle(self):
            # Write books by title A-Z to HTML file

            self.updateProgressFullStep("'Titles'")

            soup = self.generateHTMLEmptyHeader("Books By Alpha Title")
            body = soup.find('body')
            btc = 0

            # Insert section tag
            aTag = Tag(soup,'a')
            aTag['name'] = 'section_start'
            body.insert(btc, aTag)
            btc += 1

            # Insert the anchor
            aTag = Tag(soup, "a")
            aTag['name'] = "bytitle"
            body.insert(btc, aTag)
            btc += 1

            if not self.__generateForKindle:
                # We don't need this because the Kindle shows section titles
                #<h2><a name="byalphatitle" id="byalphatitle"></a>By Title</h2>
                pTag = Tag(soup, "p")
                pTag['class'] = 'title'
                aTag = Tag(soup, "a")
                aTag['name'] = "bytitle"
                pTag.insert(0,aTag)
                pTag.insert(1,NavigableString('Titles'))
                body.insert(btc,pTag)
                btc += 1

            # <p class="letter_index">
            # <p class="book_title">
            divTag = Tag(soup, "div")
            dtc = 0
            current_letter = ""

            # Re-sort title list without leading series/series_index
            if not self.useSeriesPrefixInTitlesSection:
                nspt = deepcopy(self.booksByTitle)
                for book in nspt:
                    if book['series']:
                        tokens = book['title'].partition(':')
                        book['title'] = '%s (%s)' % (tokens[2].strip(), tokens[0])
                        book['title_sort'] = self.generateSortTitle(book['title'])
                nspt = sorted(nspt,
                                     key=lambda x:(x['title_sort'].upper(), x['title_sort'].upper()))
                self.booksByTitle_noSeriesPrefix = nspt
                if False and self.verbose:
                    self.opts.log.info("no_series_prefix_titles: %d books" % len(nspt))
                    self.opts.log.info(" %-40s %-40s" % ('title', 'title_sort'))
                    for title in nspt:
                        self.opts.log.info((u" %-40s %-40s" % (title['title'][0:40],
                                                               title['title_sort'][0:40])).encode('utf-8'))

            # Loop through the books by title
            title_list = self.booksByTitle
            if not self.useSeriesPrefixInTitlesSection:
                title_list = self.booksByTitle_noSeriesPrefix
            for book in title_list:
                if self.letter_or_symbol(book['title_sort'][0]) != current_letter :
                    # Start a new letter
                    current_letter = self.letter_or_symbol(book['title_sort'][0])
                    pIndexTag = Tag(soup, "p")
                    pIndexTag['class'] = "letter_index"
                    aTag = Tag(soup, "a")
                    aTag['name'] = "%s" % self.letter_or_symbol(book['title_sort'][0])
                    pIndexTag.insert(0,aTag)
                    pIndexTag.insert(1,NavigableString(self.letter_or_symbol(book['title_sort'][0])))
                    divTag.insert(dtc,pIndexTag)
                    dtc += 1

                # Add books
                pBookTag = Tag(soup, "p")
                ptc = 0

                #  book with read|reading|unread symbol or wishlist item
                if self.opts.wishlist_tag in book.get('tags', []):
                        pBookTag['class'] = "wishlist_item"
                        pBookTag.insert(ptc,NavigableString(self.MISSING_SYMBOL))
                        ptc += 1
                else:
                    if book['read']:
                        # check mark
                        pBookTag.insert(ptc,NavigableString(self.READ_SYMBOL))
                        pBookTag['class'] = "read_book"
                        ptc += 1
                    elif book['id'] in self.bookmarked_books:
                        pBookTag.insert(ptc,NavigableString(self.READING_SYMBOL))
                        pBookTag['class'] = "read_book"
                        ptc += 1
                    else:
                        # hidden check mark
                        pBookTag['class'] = "unread_book"
                        pBookTag.insert(ptc,NavigableString(self.NOT_READ_SYMBOL))
                        ptc += 1

                # Link to book
                aTag = Tag(soup, "a")
                aTag['href'] = "book_%d.html" % (int(float(book['id'])))
                aTag.insert(0,escape(book['title']))
                pBookTag.insert(ptc, aTag)
                ptc += 1

                # Dot
                pBookTag.insert(ptc, NavigableString(" &middot; "))
                ptc += 1

                # Link to author
                emTag = Tag(soup, "em")
                aTag = Tag(soup, "a")
                aTag['href'] = "%s.html#%s" % ("ByAlphaAuthor", self.generateAuthorAnchor(book['author']))
                aTag.insert(0, NavigableString(book['author']))
                emTag.insert(0,aTag)
                pBookTag.insert(ptc, emTag)
                ptc += 1

                divTag.insert(dtc, pBookTag)
                dtc += 1

            # Add the divTag to the body
            body.insert(btc, divTag)
            btc += 1

            # Write the volume to contentdir
            outfile_spec = "%s/ByAlphaTitle.html" % (self.contentDir)
            outfile = open(outfile_spec, 'w')
            outfile.write(soup.prettify())
            outfile.close()
            self.htmlFileList.append("content/ByAlphaTitle.html")

        def generateHTMLByAuthor(self):
            # Write books by author A-Z
            self.updateProgressFullStep("'Authors'")

            friendly_name = "Authors"

            soup = self.generateHTMLEmptyHeader(friendly_name)
            body = soup.find('body')

            btc = 0

            # Insert section tag
            aTag = Tag(soup,'a')
            aTag['name'] = 'section_start'
            body.insert(btc, aTag)
            btc += 1

            # Insert the anchor
            aTag = Tag(soup, "a")
            anchor_name = friendly_name.lower()
            aTag['name'] = anchor_name.replace(" ","")
            body.insert(btc, aTag)
            btc += 1
            '''
            # We don't need this because the kindle inserts section titles
            #<h2><a name="byalphaauthor" id="byalphaauthor"></a>By Author</h2>
            h2Tag = Tag(soup, "h2")
            aTag = Tag(soup, "a")
            anchor_name = friendly_name.lower()
            aTag['name'] = anchor_name.replace(" ","")
            h2Tag.insert(0,aTag)
            h2Tag.insert(1,NavigableString('%s' % friendly_name))
            body.insert(btc,h2Tag)
            btc += 1
            '''

            # <p class="letter_index">
            # <p class="author_index">
            divTag = Tag(soup, "div")
            dtc = 0
            current_letter = ""
            current_author = ""
            current_series = None

            # Loop through booksByAuthor
            book_count = 0
            for book in self.booksByAuthor:
                book_count += 1
                if self.letter_or_symbol(book['author_sort'][0].upper()) != current_letter :
                    '''
                    # Start a new letter - anchor only, hidden
                    current_letter = book['author_sort'][0].upper()
                    aTag = Tag(soup, "a")
                    aTag['name'] = "%sauthors" % current_letter
                    divTag.insert(dtc, aTag)
                    dtc += 1
                    '''
                    # Start a new letter with Index letter
                    current_letter = self.letter_or_symbol(book['author_sort'][0].upper())
                    pIndexTag = Tag(soup, "p")
                    pIndexTag['class'] = "letter_index"
                    aTag = Tag(soup, "a")
                    aTag['name'] = "%sauthors" % self.letter_or_symbol(current_letter)
                    pIndexTag.insert(0,aTag)
                    pIndexTag.insert(1,NavigableString(self.letter_or_symbol(book['author_sort'][0].upper())))
                    divTag.insert(dtc,pIndexTag)
                    dtc += 1

                if book['author'] != current_author:
                    # Start a new author
                    current_author = book['author']
                    non_series_books = 0
                    current_series = None
                    pAuthorTag = Tag(soup, "p")
                    pAuthorTag['class'] = "author_index"
                    aTag = Tag(soup, "a")
                    aTag['name'] = "%s" % self.generateAuthorAnchor(current_author)
                    aTag.insert(0,NavigableString(current_author))
                    pAuthorTag.insert(0,aTag)
                    divTag.insert(dtc,pAuthorTag)
                    dtc += 1

                '''
                # Insert an <hr /> between non-series and series
                if not current_series and non_series_books and book['series']:
                    # Insert an <hr />
                    hrTag = Tag(soup,'hr')
                    hrTag['class'] = "series_divider"
                    divTag.insert(dtc,hrTag)
                    dtc += 1
                '''

                # Check for series
                if book['series'] and book['series'] != current_series:
                    # Start a new series
                    current_series = book['series']
                    pSeriesTag = Tag(soup,'p')
                    pSeriesTag['class'] = "series"

                    if self.opts.generate_series:
                        aTag = Tag(soup,'a')
                        aTag['href'] = "%s.html#%s_series" % ('BySeries',
                                                       re.sub('\W','',book['series']).lower())
                        aTag.insert(0, book['series'])
                        #pSeriesTag.insert(0, NavigableString(self.NOT_READ_SYMBOL))
                        pSeriesTag.insert(0, aTag)
                    else:
                        #pSeriesTag.insert(0,NavigableString(self.NOT_READ_SYMBOL + '%s' % book['series']))
                        pSeriesTag.insert(0,NavigableString('%s' % book['series']))

                    divTag.insert(dtc,pSeriesTag)
                    dtc += 1
                if current_series and not book['series']:
                    current_series = None

                # Add books
                pBookTag = Tag(soup, "p")
                ptc = 0

                #  book with read|reading|unread symbol or wishlist item
                if self.opts.wishlist_tag in book.get('tags', []):
                    pBookTag['class'] = "wishlist_item"
                    pBookTag.insert(ptc,NavigableString(self.MISSING_SYMBOL))
                    ptc += 1
                else:
                    if book['read']:
                        # check mark
                        pBookTag.insert(ptc,NavigableString(self.READ_SYMBOL))
                        pBookTag['class'] = "read_book"
                        ptc += 1
                    elif book['id'] in self.bookmarked_books:
                        pBookTag.insert(ptc,NavigableString(self.READING_SYMBOL))
                        pBookTag['class'] = "read_book"
                        ptc += 1
                    else:
                        # hidden check mark
                        pBookTag['class'] = "unread_book"
                        pBookTag.insert(ptc,NavigableString(self.NOT_READ_SYMBOL))
                        ptc += 1

                aTag = Tag(soup, "a")
                aTag['href'] = "book_%d.html" % (int(float(book['id'])))
                # Use series, series index if avail else just title, + year of publication
                if current_series:
                    aTag.insert(0,'%s (%s)' % (escape(book['title'][len(book['series'])+1:]),
                                               book['date'].split()[1]))
                else:
                    aTag.insert(0,'%s (%s)' % (escape(book['title']),
                                               book['date'].split()[1]))
                    non_series_books += 1
                pBookTag.insert(ptc, aTag)
                ptc += 1


                divTag.insert(dtc, pBookTag)
                dtc += 1

            if not self.__generateForKindle:
                # Insert the <h2> tag with book_count at the head
                #<h2><a name="byalphaauthor" id="byalphaauthor"></a>By Author</h2>
                pTag = Tag(soup, "p")
                pTag['class'] = 'title'
                aTag = Tag(soup, "a")
                anchor_name = friendly_name.lower()
                aTag['name'] = anchor_name.replace(" ","")
                pTag.insert(0,aTag)
                #h2Tag.insert(1,NavigableString('%s (%d)' % (friendly_name, book_count)))
                pTag.insert(1,NavigableString('%s' % (friendly_name)))
                body.insert(btc,pTag)
                btc += 1

            # Add the divTag to the body
            body.insert(btc, divTag)


            # Write the generated file to contentdir
            outfile_spec = "%s/ByAlphaAuthor.html" % (self.contentDir)
            outfile = open(outfile_spec, 'w')
            outfile.write(soup.prettify())
            outfile.close()
            self.htmlFileList.append("content/ByAlphaAuthor.html")

        def generateHTMLByDateAdded(self):
            # Write books by reverse chronological order
            self.updateProgressFullStep("'Recently Added'")

            def add_books_to_HTML_by_month(this_months_list, dtc):
                if len(this_months_list):

                    this_months_list.sort(self.author_compare)

                    # Create a new month anchor
                    date_string = strftime(u'%B %Y', current_date.timetuple())
                    pIndexTag = Tag(soup, "p")
                    pIndexTag['class'] = "date_index"
                    aTag = Tag(soup, "a")
                    aTag['name'] = "bda_%s-%s" % (current_date.year, current_date.month)
                    pIndexTag.insert(0,aTag)
                    pIndexTag.insert(1,NavigableString(date_string))
                    divTag.insert(dtc,pIndexTag)
                    dtc += 1
                    current_author = None
                    current_series = None

                    for new_entry in this_months_list:
                        if new_entry['author'] != current_author:
                            # Start a new author
                            current_author = new_entry['author']
                            non_series_books = 0
                            current_series = None
                            pAuthorTag = Tag(soup, "p")
                            pAuthorTag['class'] = "author_index"
                            aTag = Tag(soup, "a")
                            aTag['name'] = "%s" % self.generateAuthorAnchor(current_author)
                            aTag.insert(0,NavigableString(current_author))
                            pAuthorTag.insert(0,aTag)
                            divTag.insert(dtc,pAuthorTag)
                            dtc += 1

                        '''
                        # Insert an <hr /> between non-series and series
                        if not current_series and non_series_books and new_entry['series']:
                            # Insert an <hr />
                            hrTag = Tag(soup,'hr')
                            hrTag['class'] = "series_divider"
                            divTag.insert(dtc,hrTag)
                            dtc += 1
                        '''

                        # Check for series
                        if new_entry['series'] and new_entry['series'] != current_series:
                            # Start a new series
                            current_series = new_entry['series']
                            pSeriesTag = Tag(soup,'p')
                            pSeriesTag['class'] = "series"
                            if self.opts.generate_series:
                                aTag = Tag(soup,'a')
                                aTag['href'] = "%s.html#%s_series" % ('BySeries',
                                                               re.sub('\W','',new_entry['series']).lower())
                                aTag.insert(0, new_entry['series'])
                                pSeriesTag.insert(0, aTag)
                            else:
                                pSeriesTag.insert(0,NavigableString('%s' % new_entry['series']))
                            divTag.insert(dtc,pSeriesTag)
                            dtc += 1
                        if current_series and not new_entry['series']:
                            current_series = None

                        # Add books
                        pBookTag = Tag(soup, "p")
                        ptc = 0

                        #  book with read|reading|unread symbol or wishlist item
                        if self.opts.wishlist_tag in new_entry.get('tags', []):
                            pBookTag['class'] = "wishlist_item"
                            pBookTag.insert(ptc,NavigableString(self.MISSING_SYMBOL))
                            ptc += 1
                        else:
                            if new_entry['read']:
                                # check mark
                                pBookTag.insert(ptc,NavigableString(self.READ_SYMBOL))
                                pBookTag['class'] = "read_book"
                                ptc += 1
                            elif new_entry['id'] in self.bookmarked_books:
                                pBookTag.insert(ptc,NavigableString(self.READING_SYMBOL))
                                pBookTag['class'] = "read_book"
                                ptc += 1
                            else:
                                # hidden check mark
                                pBookTag['class'] = "unread_book"
                                pBookTag.insert(ptc,NavigableString(self.NOT_READ_SYMBOL))
                                ptc += 1

                        aTag = Tag(soup, "a")
                        aTag['href'] = "book_%d.html" % (int(float(new_entry['id'])))
                        if current_series:
                            aTag.insert(0,escape(new_entry['title'][len(new_entry['series'])+1:]))
                        else:
                            aTag.insert(0,escape(new_entry['title']))
                            non_series_books += 1
                        pBookTag.insert(ptc, aTag)
                        ptc += 1

                        divTag.insert(dtc, pBookTag)
                        dtc += 1
                return dtc

            def add_books_to_HTML_by_date_range(date_range_list, date_range, dtc):
                if len(date_range_list):
                    pIndexTag = Tag(soup, "p")
                    pIndexTag['class'] = "date_index"
                    aTag = Tag(soup, "a")
                    aTag['name'] = "bda_%s" % date_range.replace(' ','')
                    pIndexTag.insert(0,aTag)
                    pIndexTag.insert(1,NavigableString(date_range))
                    divTag.insert(dtc,pIndexTag)
                    dtc += 1

                    for new_entry in date_range_list:
                        # Add books
                        pBookTag = Tag(soup, "p")
                        ptc = 0

                        #  book with read|reading|unread symbol or wishlist item
                        if self.opts.wishlist_tag in new_entry.get('tags', []):
                            pBookTag['class'] = "wishlist_item"
                            pBookTag.insert(ptc,NavigableString(self.MISSING_SYMBOL))
                            ptc += 1
                        else:
                            if new_entry['read']:
                                # check mark
                                pBookTag.insert(ptc,NavigableString(self.READ_SYMBOL))
                                pBookTag['class'] = "read_book"
                                ptc += 1
                            elif new_entry['id'] in self.bookmarked_books:
                                pBookTag.insert(ptc,NavigableString(self.READING_SYMBOL))
                                pBookTag['class'] = "read_book"
                                ptc += 1
                            else:
                                # hidden check mark
                                pBookTag['class'] = "unread_book"
                                pBookTag.insert(ptc,NavigableString(self.NOT_READ_SYMBOL))
                                ptc += 1

                        aTag = Tag(soup, "a")
                        aTag['href'] = "book_%d.html" % (int(float(new_entry['id'])))
                        aTag.insert(0,escape(new_entry['title']))
                        pBookTag.insert(ptc, aTag)
                        ptc += 1

                        # Dot
                        pBookTag.insert(ptc, NavigableString(" &middot; "))
                        ptc += 1

                        # Link to author
                        emTag = Tag(soup, "em")
                        aTag = Tag(soup, "a")
                        aTag['href'] = "%s.html#%s" % ("ByAlphaAuthor", self.generateAuthorAnchor(new_entry['author']))
                        aTag.insert(0, NavigableString(new_entry['author']))
                        emTag.insert(0,aTag)
                        pBookTag.insert(ptc, emTag)
                        ptc += 1

                        divTag.insert(dtc, pBookTag)
                        dtc += 1
                return dtc

            friendly_name = "Recently Added"

            soup = self.generateHTMLEmptyHeader(friendly_name)
            body = soup.find('body')

            btc = 0

            # Insert section tag
            aTag = Tag(soup,'a')
            aTag['name'] = 'section_start'
            body.insert(btc, aTag)
            btc += 1

            # Insert the anchor
            aTag = Tag(soup, "a")
            anchor_name = friendly_name.lower()
            aTag['name'] = anchor_name.replace(" ","")
            body.insert(btc, aTag)
            btc += 1

            if not self.__generateForKindle:
                #<h2><a name="byalphaauthor" id="byalphaauthor"></a>By Author</h2>
                pTag = Tag(soup, "p")
                pTag['class'] = 'title'
                aTag = Tag(soup, "a")
                anchor_name = friendly_name.lower()
                aTag['name'] = anchor_name.replace(" ","")
                pTag.insert(0,aTag)
                pTag.insert(1,NavigableString('%s' % friendly_name))
                body.insert(btc,pTag)
                btc += 1

            # <p class="letter_index">
            # <p class="author_index">
            divTag = Tag(soup, "div")
            dtc = 0

            # Add books by date range
            if self.useSeriesPrefixInTitlesSection:
                self.booksByDateRange = sorted(self.booksByTitle,
                                 key=lambda x:(x['timestamp'], x['timestamp']),reverse=True)
            else:
                nspt = deepcopy(self.booksByTitle)
                for book in nspt:
                    if book['series']:
                        tokens = book['title'].partition(':')
                        book['title'] = '%s (%s)' % (tokens[2].strip(), tokens[0])
                        book['title_sort'] = self.generateSortTitle(book['title'])
                self.booksByDateRange = sorted(nspt, key=lambda x:(x['timestamp'], x['timestamp']),reverse=True)

            date_range_list = []
            today_time = nowf().replace(hour=23, minute=59, second=59)
            for (i, date) in enumerate(self.DATE_RANGE):
                date_range_limit = self.DATE_RANGE[i]
                if i:
                    date_range = '%d to %d days ago' % (self.DATE_RANGE[i-1], self.DATE_RANGE[i])
                else:
                    date_range = 'Last %d days' % (self.DATE_RANGE[i])

                for book in self.booksByDateRange:
                    book_time = book['timestamp']
                    delta = today_time-book_time
                    if delta.days <= date_range_limit:
                        date_range_list.append(book)
                    else:
                        break

                dtc = add_books_to_HTML_by_date_range(date_range_list, date_range, dtc)
                date_range_list = [book]

            '''
            if books_added_in_date_range:
                # Add an <hr> separating date ranges from months
                hrTag = Tag(soup,'hr')
                hrTag['class'] = "description_divider"
                divTag.insert(dtc,hrTag)
                dtc += 1
            '''

            # >>>> Books by month <<<<
            # Sort titles case-insensitive for by month using series prefix
            self.booksByMonth = sorted(self.booksByTitle,
                                 key=lambda x:(x['timestamp'], x['timestamp']),reverse=True)

            # Loop through books by date
            current_date = datetime.date.fromordinal(1)
            this_months_list = []
            for book in self.booksByMonth:
                if book['timestamp'].month != current_date.month or \
                   book['timestamp'].year != current_date.year:
                    dtc = add_books_to_HTML_by_month(this_months_list, dtc)
                    this_months_list = []
                    current_date = book['timestamp'].date()
                this_months_list.append(book)

            # Add the last month's list
            add_books_to_HTML_by_month(this_months_list, dtc)

            # Add the divTag to the body
            body.insert(btc, divTag)

            # Write the generated file to contentdir
            outfile_spec = "%s/ByDateAdded.html" % (self.contentDir)
            outfile = open(outfile_spec, 'w')
            outfile.write(soup.prettify())
            outfile.close()
            self.htmlFileList.append("content/ByDateAdded.html")

        def generateHTMLByDateRead(self):
            # Write books by active bookmarks
            friendly_name = 'Recently Read'
            self.updateProgressFullStep("'%s'" % friendly_name)
            if not self.bookmarked_books:
                return

            def add_books_to_HTML_by_day(todays_list, dtc):
                if len(todays_list):
                    # Create a new day anchor
                    date_string = strftime(u'%A, %B %d', current_date.timetuple())
                    pIndexTag = Tag(soup, "p")
                    pIndexTag['class'] = "date_index"
                    aTag = Tag(soup, "a")
                    aTag['name'] = "bdr_%s-%s-%s" % (current_date.year, current_date.month, current_date.day)
                    pIndexTag.insert(0,aTag)
                    pIndexTag.insert(1,NavigableString(date_string))
                    divTag.insert(dtc,pIndexTag)
                    dtc += 1

                    for new_entry in todays_list:
                        pBookTag = Tag(soup, "p")
                        pBookTag['class'] = "date_read"
                        ptc = 0

                        # Percent read
                        pBookTag.insert(ptc, NavigableString(new_entry['reading_progress']))
                        ptc += 1

                        aTag = Tag(soup, "a")
                        aTag['href'] = "book_%d.html" % (int(float(new_entry['id'])))
                        aTag.insert(0,escape(new_entry['title']))
                        pBookTag.insert(ptc, aTag)
                        ptc += 1

                        # Dot
                        pBookTag.insert(ptc, NavigableString(" &middot; "))
                        ptc += 1

                        # Link to author
                        emTag = Tag(soup, "em")
                        aTag = Tag(soup, "a")
                        aTag['href'] = "%s.html#%s" % ("ByAlphaAuthor", self.generateAuthorAnchor(new_entry['author']))
                        aTag.insert(0, NavigableString(new_entry['author']))
                        emTag.insert(0,aTag)
                        pBookTag.insert(ptc, emTag)
                        ptc += 1

                        divTag.insert(dtc, pBookTag)
                        dtc += 1
                return dtc

            def add_books_to_HTML_by_date_range(date_range_list, date_range, dtc):
                if len(date_range_list):
                    pIndexTag = Tag(soup, "p")
                    pIndexTag['class'] = "date_index"
                    aTag = Tag(soup, "a")
                    aTag['name'] = "bdr_%s" % date_range.replace(' ','')
                    pIndexTag.insert(0,aTag)
                    pIndexTag.insert(1,NavigableString(date_range))
                    divTag.insert(dtc,pIndexTag)
                    dtc += 1

                    for new_entry in date_range_list:
                        # Add books
                        pBookTag = Tag(soup, "p")
                        pBookTag['class'] = "date_read"
                        ptc = 0

                        # Percent read
                        dots = int((new_entry['percent_read'] + 5)/10)
                        dot_string = self.READ_PROGRESS_SYMBOL * dots
                        empty_dots = self.UNREAD_PROGRESS_SYMBOL * (10 - dots)
                        pBookTag.insert(ptc, NavigableString('%s%s' % (dot_string,empty_dots)))
                        ptc += 1

                        aTag = Tag(soup, "a")
                        aTag['href'] = "book_%d.html" % (int(float(new_entry['id'])))
                        aTag.insert(0,escape(new_entry['title']))
                        pBookTag.insert(ptc, aTag)
                        ptc += 1

                        # Dot
                        pBookTag.insert(ptc, NavigableString(" &middot; "))
                        ptc += 1

                        # Link to author
                        emTag = Tag(soup, "em")
                        aTag = Tag(soup, "a")
                        aTag['href'] = "%s.html#%s" % ("ByAlphaAuthor", self.generateAuthorAnchor(new_entry['author']))
                        aTag.insert(0, NavigableString(new_entry['author']))
                        emTag.insert(0,aTag)
                        pBookTag.insert(ptc, emTag)
                        ptc += 1

                        divTag.insert(dtc, pBookTag)
                        dtc += 1
                return dtc

            soup = self.generateHTMLEmptyHeader(friendly_name)
            body = soup.find('body')

            btc = 0

            # Insert section tag
            aTag = Tag(soup,'a')
            aTag['name'] = 'section_start'
            body.insert(btc, aTag)
            btc += 1

            # Insert the anchor
            aTag = Tag(soup, "a")
            anchor_name = friendly_name.lower()
            aTag['name'] = anchor_name.replace(" ","")
            body.insert(btc, aTag)
            btc += 1

            # <p class="letter_index">
            # <p class="author_index">
            divTag = Tag(soup, "div")
            dtc = 0

            # self.bookmarked_books: (Bookmark, book)
            bookmarked_books = []
            for bm_book in self.bookmarked_books:
                book = self.bookmarked_books[bm_book]
                #print "bm_book: %s" % bm_book
                book[1]['bookmark_timestamp'] = book[0].timestamp
                try:
                    book[1]['percent_read'] = min(float(100*book[0].last_read / book[0].book_length),100)
                except:
                    book[1]['percent_read'] = 0
                bookmarked_books.append(book[1])

            self.booksByDateRead = sorted(bookmarked_books,
                             key=lambda x:(x['bookmark_timestamp'], x['bookmark_timestamp']),reverse=True)

            '''
            # >>>> Recently by date range <<<<
            date_range_list = []
            today_time = datetime.datetime.utcnow()
            today_time.replace(hour=23, minute=59, second=59)
            books_added_in_date_range = False
            for (i, date) in enumerate(self.DATE_RANGE):
                date_range_limit = self.DATE_RANGE[i]
                if i:
                    date_range = '%d to %d days ago' % (self.DATE_RANGE[i-1], self.DATE_RANGE[i])
                else:
                    date_range = 'Last %d days' % (self.DATE_RANGE[i])

                for book in self.booksByDateRead:
                    bookmark_time = datetime.datetime.utcfromtimestamp(book['bookmark_timestamp'])
                    delta = today_time-bookmark_time
                    if delta.days <= date_range_limit:
                        date_range_list.append(book)
                        books_added_in_date_range = True
                    else:
                        break

                dtc = add_books_to_HTML_by_date_range(date_range_list, date_range, dtc)
                date_range_list = [book]
            '''

            # >>>> Recently read by day <<<<
            current_date = datetime.date.fromordinal(1)
            todays_list = []
            for book in self.booksByDateRead:
                bookmark_time = datetime.datetime.utcfromtimestamp(book['bookmark_timestamp'])
                if bookmark_time.day != current_date.day or \
                   bookmark_time.month != current_date.month or \
                   bookmark_time.year != current_date.year:
                    dtc = add_books_to_HTML_by_day(todays_list, dtc)
                    todays_list = []
                    current_date = datetime.datetime.utcfromtimestamp(book['bookmark_timestamp']).date()
                todays_list.append(book)

            # Add the last day's list
            add_books_to_HTML_by_day(todays_list, dtc)

            # Add the divTag to the body
            body.insert(btc, divTag)

            # Write the generated file to contentdir
            outfile_spec = "%s/ByDateRead.html" % (self.contentDir)
            outfile = open(outfile_spec, 'w')
            outfile.write(soup.prettify())
            outfile.close()
            self.htmlFileList.append("content/ByDateRead.html")

        def generateHTMLBySeries(self):
            '''
            Generate a list of series
            '''
            self.updateProgressFullStep("Fetching series")

            self.opts.sort_by = 'series'

            # Merge opts.exclude_tags with opts.search_text
            # Updated to use exact match syntax
            empty_exclude_tags = False if len(self.opts.exclude_tags) else True
            search_phrase = 'series:true '
            if not empty_exclude_tags:
                exclude_tags = self.opts.exclude_tags.split(',')
                search_terms = []
                for tag in exclude_tags:
                    search_terms.append("tag:=%s" % tag)
                search_phrase += "not (%s)" % " or ".join(search_terms)

            # If a list of ids are provided, don't use search_text
            if self.opts.ids:
                self.opts.search_text = search_phrase
            else:
                if self.opts.search_text:
                    self.opts.search_text += " " + search_phrase
                else:
                    self.opts.search_text = search_phrase

            # Fetch the database as a dictionary
            self.booksBySeries = self.plugin.search_sort_db(self.db, self.opts)
            if not self.booksBySeries:
                self.opts.generate_series = False
                self.opts.log(" no series found in selected books, cancelling series generation")
                return

            friendly_name = "Series"

            soup = self.generateHTMLEmptyHeader(friendly_name)
            body = soup.find('body')

            btc = 0

            # Insert section tag
            aTag = Tag(soup,'a')
            aTag['name'] = 'section_start'
            body.insert(btc, aTag)
            btc += 1

            # Insert the anchor
            aTag = Tag(soup, "a")
            anchor_name = friendly_name.lower()
            aTag['name'] = anchor_name.replace(" ","")
            body.insert(btc, aTag)
            btc += 1

            # <p class="letter_index">
            # <p class="author_index">
            divTag = Tag(soup, "div")
            dtc = 0
            current_letter = ""
            current_series = None

            # Loop through booksBySeries
            series_count = 0
            for book in self.booksBySeries:
                # Check for initial letter change
                sort_title = self.generateSortTitle(book['series'])
                if self.letter_or_symbol(sort_title[0].upper()) != current_letter :
                    '''
                    # Start a new letter - anchor only, hidden
                    current_letter = book['author_sort'][0].upper()
                    aTag = Tag(soup, "a")
                    aTag['name'] = "%sseries" % current_letter
                    divTag.insert(dtc, aTag)
                    dtc += 1
                    '''
                    # Start a new letter with Index letter
                    current_letter = self.letter_or_symbol(sort_title[0].upper())
                    pIndexTag = Tag(soup, "p")
                    pIndexTag['class'] = "letter_index"
                    aTag = Tag(soup, "a")
                    aTag['name'] = "%s_series" % self.letter_or_symbol(current_letter)
                    pIndexTag.insert(0,aTag)
                    pIndexTag.insert(1,NavigableString(self.letter_or_symbol(sort_title[0].upper())))
                    divTag.insert(dtc,pIndexTag)
                    dtc += 1

                # Check for series change
                if book['series'] != current_series:
                    # Start a new series
                    series_count += 1
                    current_series = book['series']
                    pSeriesTag = Tag(soup,'p')
                    pSeriesTag['class'] = "series"
                    aTag = Tag(soup, 'a')
                    aTag['name'] = "%s_series" % re.sub('\W','',book['series']).lower()
                    pSeriesTag.insert(0,aTag)
                    pSeriesTag.insert(1,NavigableString('%s' % book['series']))
                    divTag.insert(dtc,pSeriesTag)
                    dtc += 1

                # Add books
                pBookTag = Tag(soup, "p")
                ptc = 0

                #  book with read/reading/unread symbol
                for tag in book['tags']:
                    if tag == self.opts.read_tag:
                        book['read'] = True
                        break
                else:
                    book['read'] = False

                #  book with read|reading|unread symbol or wishlist item
                if self.opts.wishlist_tag in book.get('tags', []):
                    pBookTag['class'] = "wishlist_item"
                    pBookTag.insert(ptc,NavigableString(self.MISSING_SYMBOL))
                    ptc += 1
                else:
                    if book['read']:
                        # check mark
                        pBookTag.insert(ptc,NavigableString(self.READ_SYMBOL))
                        pBookTag['class'] = "read_book"
                        ptc += 1
                    elif book['id'] in self.bookmarked_books:
                        pBookTag.insert(ptc,NavigableString(self.READING_SYMBOL))
                        pBookTag['class'] = "read_book"
                        ptc += 1
                    else:
                        # hidden check mark
                        pBookTag['class'] = "unread_book"
                        pBookTag.insert(ptc,NavigableString(self.NOT_READ_SYMBOL))
                        ptc += 1

                aTag = Tag(soup, "a")
                aTag['href'] = "book_%d.html" % (int(float(book['id'])))
                # Use series, series index if avail else just title
                #aTag.insert(0,'%d. %s &middot; %s' % (book['series_index'],escape(book['title']), ' & '.join(book['authors'])))

                # Link to book
                aTag.insert(0,'%d. %s (%s)' % (book['series_index'],
                                               escape(book['title']),
                                               strftime(u'%Y', book['pubdate'].timetuple())))
                pBookTag.insert(ptc, aTag)
                ptc += 1

                # &middot;
                pBookTag.insert(ptc, NavigableString(' &middot; '))
                ptc += 1

                # Link to author
                aTag = Tag(soup, "a")
                aTag['href'] = "%s.html#%s" % ("ByAlphaAuthor",
                                                self.generateAuthorAnchor(escape(' & '.join(book['authors']))))
                aTag.insert(0, NavigableString(' &amp; '.join(book['authors'])))
                pBookTag.insert(ptc, aTag)
                ptc += 1

                divTag.insert(dtc, pBookTag)
                dtc += 1

            if not self.__generateForKindle:
                # Insert the <h2> tag with book_count at the head
                #<h2><a name="byseries" id="byseries"></a>By Series</h2>
                pTag = Tag(soup, "p")
                pTag['class'] = 'title'
                aTag = Tag(soup, "a")
                anchor_name = friendly_name.lower()
                aTag['name'] = anchor_name.replace(" ","")
                pTag.insert(0,aTag)
                #h2Tag.insert(1,NavigableString('%s (%d)' % (friendly_name, series_count)))
                pTag.insert(1,NavigableString('%s' % friendly_name))
                body.insert(btc,pTag)
                btc += 1

            # Add the divTag to the body
            body.insert(btc, divTag)

            # Write the generated file to contentdir
            outfile_spec = "%s/BySeries.html" % (self.contentDir)
            outfile = open(outfile_spec, 'w')
            outfile.write(soup.prettify())
            outfile.close()
            self.htmlFileList.append("content/BySeries.html")

        def generateHTMLByTags(self):
            # Generate individual HTML files for each tag, e.g. Fiction, Nonfiction ...
            # Note that special tags - ~+*[] -  have already been filtered from books[]
            # There may be synonomous tags

            self.updateProgressFullStep("'Genres'")

            self.genre_tags_dict = self.filterDbTags(self.db.all_tags())

            # Extract books matching filtered_tags
            genre_list = []
            for friendly_tag in sorted(self.genre_tags_dict):
                #print "\ngenerateHTMLByTags(): looking for books with friendly_tag '%s'" % friendly_tag
                # tag_list => { normalized_genre_tag : [{book},{},{}],
                #               normalized_genre_tag : [{book},{},{}] }

                tag_list = {}
                for book in self.booksByAuthor:
                    # Scan each book for tag matching friendly_tag
                    if 'tags' in book and friendly_tag in book['tags']:
                        this_book = {}
                        this_book['author'] = book['author']
                        this_book['title'] = book['title']
                        this_book['author_sort'] = book['author_sort'].capitalize()
                        this_book['read'] = book['read']
                        this_book['tags'] = book['tags']
                        this_book['id'] = book['id']
                        this_book['series'] = book['series']
                        normalized_tag = self.genre_tags_dict[friendly_tag]
                        genre_tag_list = [key for genre in genre_list for key in genre]
                        if normalized_tag in genre_tag_list:
                            for existing_genre in genre_list:
                                for key in existing_genre:
                                    new_book = None
                                    if key == normalized_tag:
                                        for book in existing_genre[key]:
                                            if book['title'] == this_book['title']:
                                                new_book = False
                                                break
                                        else:
                                            new_book = True
                                    if new_book:
                                        existing_genre[key].append(this_book)
                        else:
                            tag_list[normalized_tag] = [this_book]
                            genre_list.append(tag_list)

            if self.opts.verbose:
                self.opts.log.info("     Genre summary: %d active genre tags used in generating catalog with %d titles" %
                                    (len(genre_list), len(self.booksByTitle)))

                for genre in genre_list:
                    for key in genre:
                        self.opts.log.info("      %s: %d %s" % (self.getFriendlyGenreTag(key),
                                           len(genre[key]),
                                           'titles' if len(genre[key]) > 1 else 'title'))

            # Write the results
            # genre_list = [ {friendly_tag:[{book},{book}]}, {friendly_tag:[{book},{book}]}, ...]
            master_genre_list = []
            for genre_tag_set in genre_list:
                for (index, genre) in enumerate(genre_tag_set):
                    #print "genre: %s  \t  genre_tag_set[genre]: %s" % (genre, genre_tag_set[genre])

                    # Create sorted_authors[0] = friendly, [1] = author_sort for NCX creation
                    authors = []
                    for book in genre_tag_set[genre]:
                        authors.append((book['author'],book['author_sort']))

                    # authors[] contains a list of all book authors, with multiple entries for multiple books by author
                    # Create unique_authors with a count of books per author as the third tuple element
                    books_by_current_author = 1
                    current_author = authors[0]
                    unique_authors = []
                    for (i,author) in enumerate(authors):
                        if author != current_author and i:
                            unique_authors.append((current_author[0], current_author[1], books_by_current_author))
                            current_author = author
                            books_by_current_author = 1
                        elif i==0 and len(authors) == 1:
                            # Allow for single-book lists
                            unique_authors.append((current_author[0], current_author[1], books_by_current_author))
                        else:
                            books_by_current_author += 1
                    '''
                    # Extract the unique entries
                    unique_authors = []
                    for author in authors:
                        if not author in unique_authors:
                            unique_authors.append(author)
                    '''
                    # Write the genre book list as an article
                    titles_spanned = self.generateHTMLByGenre(genre, True if index==0 else False,
                                          genre_tag_set[genre],
                                          "%s/Genre_%s.html" % (self.contentDir,
                                                                genre))

                    tag_file = "content/Genre_%s.html" % genre
                    master_genre_list.append({'tag':genre,
                                              'file':tag_file,
                                              'authors':unique_authors,
                                              'books':genre_tag_set[genre],
                                              'titles_spanned':titles_spanned})

            if False and self.opts.verbose:
                for genre in master_genre_list:
                    print "genre['tag']: %s" % genre['tag']
                    for book in genre['books']:
                        print book['title']
            self.genres = master_genre_list

        def generateThumbnails(self):
            # Generate a thumbnail per cover.  If a current thumbnail exists, skip
            # If a cover doesn't exist, use default
            # Return list of active thumbs

            self.updateProgressFullStep("'Thumbnails'")
            thumbs = ['thumbnail_default.jpg']
            image_dir = "%s/images" % self.catalogPath
            for (i,title) in enumerate(self.booksByTitle):
                # Update status
                self.updateProgressMicroStep("Thumbnail %d of %d" % \
                    (i,len(self.booksByTitle)),
                        i/float(len(self.booksByTitle)))
                # Check to see if source file exists
                if 'cover' in title and os.path.isfile(title['cover']):
                    # Add the thumb spec to thumbs[]
                    thumbs.append("thumbnail_%d.jpg" % int(title['id']))

                    # Check to see if thumbnail exists
                    thumb_fp = "%s/thumbnail_%d.jpg" % (image_dir,int(title['id']))
                    thumb_file = 'thumbnail_%d.jpg' % int(title['id'])
                    if os.path.isfile(thumb_fp):
                        # Check to see if cover is newer than thumbnail
                        # os.path.getmtime() = modified time
                        # os.path.ctime() = creation time
                        cover_timestamp = os.path.getmtime(title['cover'])
                        thumb_timestamp = os.path.getmtime(thumb_fp)
                        if thumb_timestamp < cover_timestamp:
                           self.generateThumbnail(title, image_dir, thumb_file)
                    else:
                        self.generateThumbnail(title, image_dir, thumb_file)
                else:
                    # Use default cover
                    if False and self.verbose:
                        self.opts.log.warn(" using default cover for '%s'" % \
                        (title['title']))
                    # Check to make sure default is current
                    # Check to see if thumbnail exists
                    thumb_fp = "%s/thumbnail_default.jpg" % (image_dir)
                    cover = "%s/DefaultCover.png" % (self.catalogPath)
                    if not os.path.exists(cover):
                        shutil.copyfile(I('book.png'), cover)

                    if os.path.isfile(thumb_fp):
                        # Check to see if default cover is newer than thumbnail
                        # os.path.getmtime() = modified time
                        # os.path.ctime() = creation time
                        cover_timestamp = os.path.getmtime(cover)
                        thumb_timestamp = os.path.getmtime(thumb_fp)
                        if thumb_timestamp < cover_timestamp:
                            if False and self.verbose:
                                self.opts.log.warn("updating thumbnail_default for %s" % title['title'])
                            #title['cover'] = "%s/DefaultCover.jpg" % self.catalogPath
                            title['cover'] = cover
                            self.generateThumbnail(title, image_dir, "thumbnail_default.jpg")
                    else:
                        if False and self.verbose:
                            self.opts.log.warn(" generating new thumbnail_default.jpg")
                        #title['cover'] = "%s/DefaultCover.jpg" % self.catalogPath
                        title['cover'] = cover
                        self.generateThumbnail(title, image_dir, "thumbnail_default.jpg")

            self.thumbs = thumbs

        def generateOPF(self):

            self.updateProgressFullStep("Generating OPF")

            header = '''
                <?xml version="1.0" encoding="UTF-8"?>
                <package xmlns="http://www.idpf.org/2007/opf" version="2.0" unique-identifier="calibre_id">
                    <metadata xmlns:dc="http://purl.org/dc/elements/1.1/" xmlns:opf="http://www.idpf.org/2007/opf" xmlns:calibre="http://calibre.kovidgoyal.net/2009/metadata" xmlns:xsi="http://www.w3.org/2001/XMLSchema-instance">
                        <dc:language>en-US</dc:language>
                        <meta name="calibre:publication_type" content="periodical:default"/>
                    </metadata>
                    <manifest></manifest>
                    <spine toc="ncx"></spine>
                    <guide></guide>
                </package>
                '''
            # Add the supplied metadata tags
            soup = BeautifulStoneSoup(header, selfClosingTags=['item','itemref', 'reference'])
            metadata = soup.find('metadata')
            mtc = 0

            titleTag = Tag(soup, "dc:title")
            titleTag.insert(0,self.title)
            metadata.insert(mtc, titleTag)
            mtc += 1

            creatorTag = Tag(soup, "dc:creator")
            creatorTag.insert(0, self.creator)
            metadata.insert(mtc, creatorTag)
            mtc += 1

            # Create the OPF tags
            manifest = soup.find('manifest')
            mtc = 0
            spine = soup.find('spine')
            stc = 0
            guide = soup.find('guide')

            itemTag = Tag(soup, "item")
            itemTag['id'] = "ncx"
            itemTag['href'] = '%s.ncx' % self.basename
            itemTag['media-type'] = "application/x-dtbncx+xml"
            manifest.insert(mtc, itemTag)
            mtc += 1

            itemTag = Tag(soup, "item")
            itemTag['id'] = 'stylesheet'
            itemTag['href'] = self.stylesheet
            itemTag['media-type'] = 'text/css'
            manifest.insert(mtc, itemTag)
            mtc += 1

            itemTag = Tag(soup, "item")
            itemTag['id'] = 'mastheadimage-image'
            itemTag['href'] = "images/mastheadImage.gif"
            itemTag['media-type'] = 'image/gif'
            manifest.insert(mtc, itemTag)
            mtc += 1

            # Write the thumbnail images to the manifest
            for thumb in self.thumbs:
                itemTag = Tag(soup, "item")
                itemTag['href'] = "images/%s" % (thumb)
                end = thumb.find('.jpg')
                itemTag['id'] = "%s-image" % thumb[:end]
                itemTag['media-type'] = 'image/jpeg'
                manifest.insert(mtc, itemTag)
                mtc += 1

            # HTML files - add books to manifest and spine
            sort_descriptions_by = self.booksByAuthor if self.opts.sort_descriptions_by_author \
                                                      else self.booksByTitle
            # Add html_files to manifest and spine

            for file in self.htmlFileList:
                itemTag = Tag(soup, "item")
                start = file.find('/') + 1
                end = file.find('.')
                itemTag['href'] = file
                itemTag['id'] = file[start:end].lower()
                itemTag['media-type'] = "application/xhtml+xml"
                manifest.insert(mtc, itemTag)
                mtc += 1

                # spine
                itemrefTag = Tag(soup, "itemref")
                itemrefTag['idref'] = file[start:end].lower()
                spine.insert(stc, itemrefTag)
                stc += 1

            # Add genre files to manifest and spine
            for genre in self.genres:
                if False: self.opts.log.info("adding %s to manifest and spine" % genre['tag'])
                itemTag = Tag(soup, "item")
                start = genre['file'].find('/') + 1
                end = genre['file'].find('.')
                itemTag['href'] = genre['file']
                itemTag['id'] = genre['file'][start:end].lower()
                itemTag['media-type'] = "application/xhtml+xml"
                manifest.insert(mtc, itemTag)
                mtc += 1

                # spine
                itemrefTag = Tag(soup, "itemref")
                itemrefTag['idref'] = genre['file'][start:end].lower()
                spine.insert(stc, itemrefTag)
                stc += 1

            for book in sort_descriptions_by:
                # manifest
                itemTag = Tag(soup, "item")
                itemTag['href'] = "content/book_%d.html" % int(book['id'])
                itemTag['id'] = "book%d" % int(book['id'])
                itemTag['media-type'] = "application/xhtml+xml"
                manifest.insert(mtc, itemTag)
                mtc += 1

                # spine
                itemrefTag = Tag(soup, "itemref")
                itemrefTag['idref'] = "book%d" % int(book['id'])
                spine.insert(stc, itemrefTag)
                stc += 1

            # Guide
            referenceTag = Tag(soup, "reference")
            referenceTag['type'] = 'masthead'
            referenceTag['title'] = 'mastheadimage-image'
            referenceTag['href'] = 'images/mastheadImage.gif'
            guide.insert(0,referenceTag)

            # Write the OPF file
            outfile = open("%s/%s.opf" % (self.catalogPath, self.basename), 'w')
            outfile.write(soup.prettify())

        def generateNCXHeader(self):

            self.updateProgressFullStep("NCX header")

            header = '''
                <?xml version="1.0" encoding="utf-8"?>
                <ncx xmlns="http://www.daisy.org/z3986/2005/ncx/" xmlns:calibre="http://calibre.kovidgoyal.net/2009/metadata" version="2005-1" xml:lang="en">
                </ncx>
            '''
            soup = BeautifulStoneSoup(header, selfClosingTags=['content','calibre:meta-img'])

            ncx = soup.find('ncx')
            navMapTag = Tag(soup, 'navMap')
            navPointTag = Tag(soup, 'navPoint')
            navPointTag['class'] = "periodical"
            navPointTag['id'] = "title"
            navPointTag['playOrder'] = self.playOrder
            self.playOrder += 1
            navLabelTag = Tag(soup, 'navLabel')
            textTag = Tag(soup, 'text')
            textTag.insert(0, NavigableString(self.title))
            navLabelTag.insert(0, textTag)
            navPointTag.insert(0, navLabelTag)
            contentTag = Tag(soup, 'content')
            #contentTag['src'] = "content/book_%d.html" % int(self.booksByTitle[0]['id'])
            contentTag['src'] = "content/ByAlphaAuthor.html"
            navPointTag.insert(1, contentTag)
            cmiTag = Tag(soup, '%s' % 'calibre:meta-img')
            cmiTag['name'] = "mastheadImage"
            cmiTag['src'] = "images/mastheadImage.gif"
            navPointTag.insert(2,cmiTag)
            navMapTag.insert(0,navPointTag)

            ncx.insert(0,navMapTag)

            self.ncxSoup = soup

        def generateNCXDescriptions(self, tocTitle):

            self.updateProgressFullStep("NCX 'Descriptions'")

            # --- Construct the 'Books by Title' section ---
            ncx_soup = self.ncxSoup
            body = ncx_soup.find("navPoint")
            btc = len(body.contents)

            # Add the section navPoint
            navPointTag = Tag(ncx_soup, 'navPoint')
            navPointTag['class'] = "section"
            navPointTag['id'] = "bytitle-ID"
            navPointTag['playOrder'] = self.playOrder
            self.playOrder += 1
            navLabelTag = Tag(ncx_soup, 'navLabel')
            textTag = Tag(ncx_soup, 'text')
            textTag.insert(0, NavigableString(tocTitle))
            navLabelTag.insert(0, textTag)
            nptc = 0
            navPointTag.insert(nptc, navLabelTag)
            nptc += 1
            contentTag = Tag(ncx_soup,"content")
            contentTag['src'] = "content/book_%d.html" % int(self.booksByTitle[0]['id'])
            navPointTag.insert(nptc, contentTag)
            nptc += 1

            # Loop over the titles
            sort_descriptions_by = self.booksByAuthor if self.opts.sort_descriptions_by_author \
                                                      else self.booksByTitle

            for book in sort_descriptions_by:
                navPointVolumeTag = Tag(ncx_soup, 'navPoint')
                navPointVolumeTag['class'] = "article"
                navPointVolumeTag['id'] = "book%dID" % int(book['id'])
                navPointVolumeTag['playOrder'] = self.playOrder
                self.playOrder += 1
                navLabelTag = Tag(ncx_soup, "navLabel")
                textTag = Tag(ncx_soup, "text")
                if book['series']:
                    tokens = list(book['title'].partition(':'))
                    if self.generateForKindle:
                        # Don't include Author for Kindle
                        textTag.insert(0, NavigableString(self.formatNCXText('%s (%s)' % \
                                                      (tokens[2].strip(), tokens[0]), dest='title')))
                    else:
                        # Include Author for non-Kindle
                        textTag.insert(0, NavigableString(self.formatNCXText('%s &middot; %s (%s)' % \
                                                      (tokens[2].strip(), book['author'], tokens[0]), dest='title')))
                else:
                    if self.generateForKindle:
                        # Don't include Author for Kindle
                        title_str = self.formatNCXText('%s' % (book['title']), dest='title')
                        if self.opts.connected_kindle and book['id'] in self.bookmarked_books:
                            '''
                            dots = int((book['percent_read'] + 5)/10)
                            dot_string = '+' * dots
                            empty_dots = '-' * (10 - dots)
                            title_str += ' %s%s' % (dot_string,empty_dots)
                            '''
                            title_str += '*'
                        textTag.insert(0, NavigableString(title_str))
                    else:
                        # Include Author for non-Kindle
                        textTag.insert(0, NavigableString(self.formatNCXText('%s &middot; %s' % \
                                                      (book['title'], book['author']), dest='title')))
                navLabelTag.insert(0,textTag)
                navPointVolumeTag.insert(0,navLabelTag)

                contentTag = Tag(ncx_soup, "content")
                contentTag['src'] = "content/book_%d.html#book%d" % (int(book['id']), int(book['id']))
                navPointVolumeTag.insert(1, contentTag)

                if self.generateForKindle:
                    # Add the author tag
                    cmTag = Tag(ncx_soup, '%s' % 'calibre:meta')
                    cmTag['name'] = "author"
                    navStr = '%s | %s' % (self.formatNCXText(book['author'], dest='author'),
                          book['date'].split()[1])
                    if 'tags' in book and len(book['tags']):
                        navStr = self.formatNCXText(navStr + ' | ' + ' &middot; '.join(sorted(book['tags'])), dest='author')
                    cmTag.insert(0, NavigableString(navStr))
                    navPointVolumeTag.insert(2, cmTag)

                    # Add the description tag
                    if book['short_description']:
                        cmTag = Tag(ncx_soup, '%s' % 'calibre:meta')
                        cmTag['name'] = "description"
                        cmTag.insert(0, NavigableString(self.formatNCXText(book['short_description'], dest='description')))
                        navPointVolumeTag.insert(3, cmTag)

                # Add this volume to the section tag
                navPointTag.insert(nptc, navPointVolumeTag)
                nptc += 1

            # Add this section to the body
            body.insert(btc, navPointTag)
            btc += 1

            self.ncxSoup = ncx_soup

        def generateNCXBySeries(self, tocTitle):
            self.updateProgressFullStep("NCX 'Series'")

            def add_to_series_by_letter(current_series_list):
                current_series_list = " &bull; ".join(current_series_list)
                current_series_list = self.formatNCXText(current_series_list, dest="description")
                series_by_letter.append(current_series_list)

            soup = self.ncxSoup
            output = "BySeries"
            body = soup.find("navPoint")
            btc = len(body.contents)

            # --- Construct the 'Books By Series' section ---
            navPointTag = Tag(soup, 'navPoint')
            navPointTag['class'] = "section"
            navPointTag['id'] = "byseries-ID"
            navPointTag['playOrder'] = self.playOrder
            self.playOrder += 1
            navLabelTag = Tag(soup, 'navLabel')
            textTag = Tag(soup, 'text')
            textTag.insert(0, NavigableString(tocTitle))
            navLabelTag.insert(0, textTag)
            nptc = 0
            navPointTag.insert(nptc, navLabelTag)
            nptc += 1
            contentTag = Tag(soup,"content")
            contentTag['src'] = "content/%s.html#section_start" % (output)
            navPointTag.insert(nptc, contentTag)
            nptc += 1

            series_by_letter = []

            # Loop over the series titles, find start of each letter, add description_preview_count books
            # Special switch for using different title list
            title_list = self.booksBySeries
            current_letter = self.letter_or_symbol(title_list[0]['series'][0])
            title_letters = [current_letter]
            current_series_list = []
            current_series = ""
            for book in title_list:
                sort_title = self.generateSortTitle(book['series'])
                if self.letter_or_symbol(sort_title[0]) != current_letter:
                    # Save the old list
                    add_to_series_by_letter(current_series_list)

                    # Start the new list
                    current_letter = self.letter_or_symbol(sort_title[0])
                    title_letters.append(current_letter)
                    current_series = book['series']
                    current_series_list = [book['series']]
                else:
                    if len(current_series_list) < self.descriptionClip and \
                       book['series'] != current_series :
                        current_series = book['series']
                        current_series_list.append(book['series'])

            # Add the last book list
            add_to_series_by_letter(current_series_list)

            # Add *article* entries for each populated series title letter
            for (i,books) in enumerate(series_by_letter):
                navPointByLetterTag = Tag(soup, 'navPoint')
                navPointByLetterTag['class'] = "article"
                navPointByLetterTag['id'] = "%sSeries-ID" % (title_letters[i].upper())
                navPointTag['playOrder'] = self.playOrder
                self.playOrder += 1
                navLabelTag = Tag(soup, 'navLabel')
                textTag = Tag(soup, 'text')
                textTag.insert(0, NavigableString(u"Series beginning with %s" % \
                    (title_letters[i] if len(title_letters[i])>1 else "'" + title_letters[i] + "'")))
                navLabelTag.insert(0, textTag)
                navPointByLetterTag.insert(0,navLabelTag)
                contentTag = Tag(soup, 'content')
                contentTag['src'] = "content/%s.html#%s_series" % (output, title_letters[i])
                navPointByLetterTag.insert(1,contentTag)

                if self.generateForKindle:
                    cmTag = Tag(soup, '%s' % 'calibre:meta')
                    cmTag['name'] = "description"
                    cmTag.insert(0, NavigableString(self.formatNCXText(books, dest='description')))
                    navPointByLetterTag.insert(2, cmTag)

                navPointTag.insert(nptc, navPointByLetterTag)
                nptc += 1

            # Add this section to the body
            body.insert(btc, navPointTag)
            btc += 1

            self.ncxSoup = soup

        def generateNCXByTitle(self, tocTitle):
            self.updateProgressFullStep("NCX 'Titles'")

            def add_to_books_by_letter(current_book_list):
                current_book_list = " &bull; ".join(current_book_list)
                current_book_list = self.formatNCXText(current_book_list, dest="description")
                books_by_letter.append(current_book_list)

            soup = self.ncxSoup
            output = "ByAlphaTitle"
            body = soup.find("navPoint")
            btc = len(body.contents)

            # --- Construct the 'Books By Title' section ---
            navPointTag = Tag(soup, 'navPoint')
            navPointTag['class'] = "section"
            navPointTag['id'] = "byalphatitle-ID"
            navPointTag['playOrder'] = self.playOrder
            self.playOrder += 1
            navLabelTag = Tag(soup, 'navLabel')
            textTag = Tag(soup, 'text')
            textTag.insert(0, NavigableString(tocTitle))
            navLabelTag.insert(0, textTag)
            nptc = 0
            navPointTag.insert(nptc, navLabelTag)
            nptc += 1
            contentTag = Tag(soup,"content")
            contentTag['src'] = "content/%s.html#section_start" % (output)
            navPointTag.insert(nptc, contentTag)
            nptc += 1

            books_by_letter = []

            # Loop over the titles, find start of each letter, add description_preview_count books
            # Special switch for using different title list
            if self.useSeriesPrefixInTitlesSection:
                title_list = self.booksByTitle
            else:
                title_list = self.booksByTitle_noSeriesPrefix
            current_letter = self.letter_or_symbol(title_list[0]['title_sort'][0])
            title_letters = [current_letter]
            current_book_list = []
            current_book = ""
            for book in title_list:
                if self.letter_or_symbol(book['title_sort'][0]) != current_letter:
                    # Save the old list
                    add_to_books_by_letter(current_book_list)

                    # Start the new list
                    current_letter = self.letter_or_symbol(book['title_sort'][0])
                    title_letters.append(current_letter)
                    current_book = book['title']
                    current_book_list = [book['title']]
                else:
                    if len(current_book_list) < self.descriptionClip and \
                       book['title'] != current_book :
                        current_book = book['title']
                        current_book_list.append(book['title'])

            # Add the last book list
            add_to_books_by_letter(current_book_list)

            # Add *article* entries for each populated title letter
            for (i,books) in enumerate(books_by_letter):
                navPointByLetterTag = Tag(soup, 'navPoint')
                navPointByLetterTag['class'] = "article"
                navPointByLetterTag['id'] = "%sTitles-ID" % (title_letters[i].upper())
                navPointTag['playOrder'] = self.playOrder
                self.playOrder += 1
                navLabelTag = Tag(soup, 'navLabel')
                textTag = Tag(soup, 'text')
                textTag.insert(0, NavigableString(u"Titles beginning with %s" % \
                    (title_letters[i] if len(title_letters[i])>1 else "'" + title_letters[i] + "'")))
                navLabelTag.insert(0, textTag)
                navPointByLetterTag.insert(0,navLabelTag)
                contentTag = Tag(soup, 'content')
                contentTag['src'] = "content/%s.html#%s" % (output, title_letters[i])
                navPointByLetterTag.insert(1,contentTag)

                if self.generateForKindle:
                    cmTag = Tag(soup, '%s' % 'calibre:meta')
                    cmTag['name'] = "description"
                    cmTag.insert(0, NavigableString(self.formatNCXText(books, dest='description')))
                    navPointByLetterTag.insert(2, cmTag)

                navPointTag.insert(nptc, navPointByLetterTag)
                nptc += 1

            # Add this section to the body
            body.insert(btc, navPointTag)
            btc += 1

            self.ncxSoup = soup

        def generateNCXByAuthor(self, tocTitle):
            self.updateProgressFullStep("NCX 'Authors'")

            def add_to_author_list(current_author_list, current_letter):
                current_author_list = " &bull; ".join(current_author_list)
                current_author_list = self.formatNCXText(current_author_list, dest="description")
                master_author_list.append((current_author_list, current_letter))

            soup = self.ncxSoup
            HTML_file = "content/ByAlphaAuthor.html"
            body = soup.find("navPoint")
            btc = len(body.contents)

            # --- Construct the 'Books By Author' *section* ---
            navPointTag = Tag(soup, 'navPoint')
            navPointTag['class'] = "section"
            file_ID = "%s" % tocTitle.lower()
            file_ID = file_ID.replace(" ","")
            navPointTag['id'] = "%s-ID" % file_ID
            navPointTag['playOrder'] = self.playOrder
            self.playOrder += 1
            navLabelTag = Tag(soup, 'navLabel')
            textTag = Tag(soup, 'text')
            textTag.insert(0, NavigableString('%s' % tocTitle))
            navLabelTag.insert(0, textTag)
            nptc = 0
            navPointTag.insert(nptc, navLabelTag)
            nptc += 1
            contentTag = Tag(soup,"content")
            contentTag['src'] = "%s#section_start" % HTML_file
            navPointTag.insert(nptc, contentTag)
            nptc += 1

            # Create an NCX article entry for each populated author index letter
            # Loop over the sorted_authors list, find start of each letter,
            # add description_preview_count artists
            # self.authors[0]:friendly [1]:author_sort [2]:book_count
            master_author_list = []
            # self.authors[0][1][0] = Initial letter of author_sort[0]
            current_letter = self.letter_or_symbol(self.authors[0][1][0])
            current_author_list = []
            for author in self.authors:
                if self.letter_or_symbol(author[1][0]) != current_letter:
                    # Save the old list
                    add_to_author_list(current_author_list, current_letter)

                    # Start the new list
                    current_letter = self.letter_or_symbol(author[1][0])
                    current_author_list = [author[0]]
                else:
                    if len(current_author_list) < self.descriptionClip:
                        current_author_list.append(author[0])

            # Add the last author list
            add_to_author_list(current_author_list, current_letter)

            # Add *article* entries for each populated author initial letter
            # master_author_list{}: [0]:author list [1]:Initial letter
            for authors_by_letter in master_author_list:
                navPointByLetterTag = Tag(soup, 'navPoint')
                navPointByLetterTag['class'] = "article"
                navPointByLetterTag['id'] = "%sauthors-ID" % (authors_by_letter[1])
                navPointTag['playOrder'] = self.playOrder
                self.playOrder += 1
                navLabelTag = Tag(soup, 'navLabel')
                textTag = Tag(soup, 'text')
                textTag.insert(0, NavigableString("Authors beginning with '%s'" % (authors_by_letter[1])))
                navLabelTag.insert(0, textTag)
                navPointByLetterTag.insert(0,navLabelTag)
                contentTag = Tag(soup, 'content')
                contentTag['src'] = "%s#%sauthors" % (HTML_file, authors_by_letter[1])

                navPointByLetterTag.insert(1,contentTag)

                if self.generateForKindle:
                    cmTag = Tag(soup, '%s' % 'calibre:meta')
                    cmTag['name'] = "description"
                    cmTag.insert(0, NavigableString(authors_by_letter[0]))
                    navPointByLetterTag.insert(2, cmTag)

                navPointTag.insert(nptc, navPointByLetterTag)
                nptc += 1

            # Add this section to the body
            body.insert(btc, navPointTag)
            btc += 1

            self.ncxSoup = soup

        def generateNCXByDateAdded(self, tocTitle):
            self.updateProgressFullStep("NCX 'Recently Added'")

            def add_to_master_month_list(current_titles_list):
                book_count = len(current_titles_list)
                current_titles_list = " &bull; ".join(current_titles_list)
                current_titles_list = self.formatNCXText(current_titles_list, dest='description')
                master_month_list.append((current_titles_list, current_date, book_count))

            def add_to_master_date_range_list(current_titles_list):
                book_count = len(current_titles_list)
                current_titles_list = " &bull; ".join(current_titles_list)
                current_titles_list = self.formatNCXText(current_titles_list, dest='description')
                master_date_range_list.append((current_titles_list, date_range, book_count))

            soup = self.ncxSoup
            HTML_file = "content/ByDateAdded.html"
            body = soup.find("navPoint")
            btc = len(body.contents)

            # --- Construct the 'Recently Added' *section* ---
            navPointTag = Tag(soup, 'navPoint')
            navPointTag['class'] = "section"
            file_ID = "%s" % tocTitle.lower()
            file_ID = file_ID.replace(" ","")
            navPointTag['id'] = "%s-ID" % file_ID
            navPointTag['playOrder'] = self.playOrder
            self.playOrder += 1
            navLabelTag = Tag(soup, 'navLabel')
            textTag = Tag(soup, 'text')
            textTag.insert(0, NavigableString('%s' % tocTitle))
            navLabelTag.insert(0, textTag)
            nptc = 0
            navPointTag.insert(nptc, navLabelTag)
            nptc += 1
            contentTag = Tag(soup,"content")
            contentTag['src'] = "%s#section_start" % HTML_file
            navPointTag.insert(nptc, contentTag)
            nptc += 1

            # Create an NCX article entry for each date range
            current_titles_list = []
            master_date_range_list = []
            today = datetime.datetime.now()
            today_time = datetime.datetime(today.year, today.month, today.day)
            for (i,date) in enumerate(self.DATE_RANGE):
                if i:
                    date_range = '%d to %d days ago' % (self.DATE_RANGE[i-1], self.DATE_RANGE[i])
                else:
                    date_range = 'Last %d days' % (self.DATE_RANGE[i])
                date_range_limit = self.DATE_RANGE[i]
                for book in self.booksByDateRange:
                    book_time = datetime.datetime(book['timestamp'].year, book['timestamp'].month, book['timestamp'].day)
                    if (today_time-book_time).days <= date_range_limit:
                        #print "generateNCXByDateAdded: %s added %d days ago" % (book['title'], (today_time-book_time).days)
                        current_titles_list.append(book['title'])
                    else:
                        break
                if current_titles_list:
                    add_to_master_date_range_list(current_titles_list)
                current_titles_list = [book['title']]

            # Add *article* entries for each populated date range
            # master_date_range_list{}: [0]:titles list [1]:datestr
            for books_by_date_range in master_date_range_list:
                navPointByDateRangeTag = Tag(soup, 'navPoint')
                navPointByDateRangeTag['class'] = "article"
                navPointByDateRangeTag['id'] = "%s-ID" %  books_by_date_range[1].replace(' ','')
                navPointTag['playOrder'] = self.playOrder
                self.playOrder += 1
                navLabelTag = Tag(soup, 'navLabel')
                textTag = Tag(soup, 'text')
                textTag.insert(0, NavigableString(books_by_date_range[1]))
                navLabelTag.insert(0, textTag)
                navPointByDateRangeTag.insert(0,navLabelTag)
                contentTag = Tag(soup, 'content')
                contentTag['src'] = "%s#bda_%s" % (HTML_file,
                    books_by_date_range[1].replace(' ',''))

                navPointByDateRangeTag.insert(1,contentTag)

                if self.generateForKindle:
                    cmTag = Tag(soup, '%s' % 'calibre:meta')
                    cmTag['name'] = "description"
                    cmTag.insert(0, NavigableString(books_by_date_range[0]))
                    navPointByDateRangeTag.insert(2, cmTag)

                    cmTag = Tag(soup, '%s' % 'calibre:meta')
                    cmTag['name'] = "author"
                    navStr = '%d titles' % books_by_date_range[2] if books_by_date_range[2] > 1 else \
                             '%d title' % books_by_date_range[2]
                    cmTag.insert(0, NavigableString(navStr))
                    navPointByDateRangeTag.insert(3, cmTag)

                navPointTag.insert(nptc, navPointByDateRangeTag)
                nptc += 1



            # Create an NCX article entry for each populated month
            # Loop over the booksByDate list, find start of each month,
            # add description_preview_count titles
            # master_month_list(list,date,count)
            current_titles_list = []
            master_month_list = []
            current_date = self.booksByMonth[0]['timestamp']

            for book in self.booksByMonth:
                if book['timestamp'].month != current_date.month or \
                   book['timestamp'].year != current_date.year:
                    # Save the old lists
                    add_to_master_month_list(current_titles_list)

                    # Start the new list
                    current_date = book['timestamp'].date()
                    current_titles_list = [book['title']]
                else:
                    current_titles_list.append(book['title'])

            # Add the last month list
            add_to_master_month_list(current_titles_list)

            # Add *article* entries for each populated month
            # master_months_list{}: [0]:titles list [1]:date
            for books_by_month in master_month_list:
                datestr = strftime(u'%B %Y', books_by_month[1].timetuple())
                navPointByMonthTag = Tag(soup, 'navPoint')
                navPointByMonthTag['class'] = "article"
                navPointByMonthTag['id'] = "bda_%s-%s-ID" % (books_by_month[1].year,books_by_month[1].month )
                navPointTag['playOrder'] = self.playOrder
                self.playOrder += 1
                navLabelTag = Tag(soup, 'navLabel')
                textTag = Tag(soup, 'text')
                textTag.insert(0, NavigableString(datestr))
                navLabelTag.insert(0, textTag)
                navPointByMonthTag.insert(0,navLabelTag)
                contentTag = Tag(soup, 'content')
                contentTag['src'] = "%s#bda_%s-%s" % (HTML_file,
                    books_by_month[1].year,books_by_month[1].month)

                navPointByMonthTag.insert(1,contentTag)

                if self.generateForKindle:
                    cmTag = Tag(soup, '%s' % 'calibre:meta')
                    cmTag['name'] = "description"
                    cmTag.insert(0, NavigableString(books_by_month[0]))
                    navPointByMonthTag.insert(2, cmTag)

                    cmTag = Tag(soup, '%s' % 'calibre:meta')
                    cmTag['name'] = "author"
                    navStr = '%d titles' % books_by_month[2] if books_by_month[2] > 1 else \
                             '%d title' % books_by_month[2]
                    cmTag.insert(0, NavigableString(navStr))
                    navPointByMonthTag.insert(3, cmTag)

                navPointTag.insert(nptc, navPointByMonthTag)
                nptc += 1

            # Add this section to the body
            body.insert(btc, navPointTag)
            btc += 1
            self.ncxSoup = soup

        def generateNCXByDateRead(self, tocTitle):
            self.updateProgressFullStep("NCX 'Recently Read'")
            if not self.booksByDateRead:
                return

            def add_to_master_day_list(current_titles_list):
                book_count = len(current_titles_list)
                current_titles_list = " &bull; ".join(current_titles_list)
                current_titles_list = self.formatNCXText(current_titles_list, dest='description')
                master_day_list.append((current_titles_list, current_date, book_count))

            def add_to_master_date_range_list(current_titles_list):
                book_count = len(current_titles_list)
                current_titles_list = " &bull; ".join(current_titles_list)
                current_titles_list = self.formatNCXText(current_titles_list, dest='description')
                master_date_range_list.append((current_titles_list, date_range, book_count))

            soup = self.ncxSoup
            HTML_file = "content/ByDateRead.html"
            body = soup.find("navPoint")
            btc = len(body.contents)

            # --- Construct the 'Recently Read' *section* ---
            navPointTag = Tag(soup, 'navPoint')
            navPointTag['class'] = "section"
            file_ID = "%s" % tocTitle.lower()
            file_ID = file_ID.replace(" ","")
            navPointTag['id'] = "%s-ID" % file_ID
            navPointTag['playOrder'] = self.playOrder
            self.playOrder += 1
            navLabelTag = Tag(soup, 'navLabel')
            textTag = Tag(soup, 'text')
            textTag.insert(0, NavigableString('%s' % tocTitle))
            navLabelTag.insert(0, textTag)
            nptc = 0
            navPointTag.insert(nptc, navLabelTag)
            nptc += 1
            contentTag = Tag(soup,"content")
            contentTag['src'] = "%s#section_start" % HTML_file
            navPointTag.insert(nptc, contentTag)
            nptc += 1

            # Create an NCX article entry for each date range
            current_titles_list = []
            master_date_range_list = []
            today = datetime.datetime.now()
            today_time = datetime.datetime(today.year, today.month, today.day)
            for (i,date) in enumerate(self.DATE_RANGE):
                if i:
                    date_range = '%d to %d days ago' % (self.DATE_RANGE[i-1], self.DATE_RANGE[i])
                else:
                    date_range = 'Last %d days' % (self.DATE_RANGE[i])
                date_range_limit = self.DATE_RANGE[i]
                for book in self.booksByDateRead:
                    bookmark_time = datetime.datetime.utcfromtimestamp(book['bookmark_timestamp'])
                    if (today_time-bookmark_time).days <= date_range_limit:
                        #print "generateNCXByDateAdded: %s added %d days ago" % (book['title'], (today_time-book_time).days)
                        current_titles_list.append(book['title'])
                    else:
                        break
                if current_titles_list:
                    add_to_master_date_range_list(current_titles_list)
                current_titles_list = [book['title']]

            '''
            # Add *article* entries for each populated date range
            # master_date_range_list{}: [0]:titles list [1]:datestr
            for books_by_date_range in master_date_range_list:
                navPointByDateRangeTag = Tag(soup, 'navPoint')
                navPointByDateRangeTag['class'] = "article"
                navPointByDateRangeTag['id'] = "%s-ID" %  books_by_date_range[1].replace(' ','')
                navPointTag['playOrder'] = self.playOrder
                self.playOrder += 1
                navLabelTag = Tag(soup, 'navLabel')
                textTag = Tag(soup, 'text')
                textTag.insert(0, NavigableString(books_by_date_range[1]))
                navLabelTag.insert(0, textTag)
                navPointByDateRangeTag.insert(0,navLabelTag)
                contentTag = Tag(soup, 'content')
                contentTag['src'] = "%s#bdr_%s" % (HTML_file,
                    books_by_date_range[1].replace(' ',''))

                navPointByDateRangeTag.insert(1,contentTag)

                if self.generateForKindle:
                    cmTag = Tag(soup, '%s' % 'calibre:meta')
                    cmTag['name'] = "description"
                    cmTag.insert(0, NavigableString(books_by_date_range[0]))
                    navPointByDateRangeTag.insert(2, cmTag)

                    cmTag = Tag(soup, '%s' % 'calibre:meta')
                    cmTag['name'] = "author"
                    navStr = '%d titles' % books_by_date_range[2] if books_by_date_range[2] > 1 else \
                             '%d title' % books_by_date_range[2]
                    cmTag.insert(0, NavigableString(navStr))
                    navPointByDateRangeTag.insert(3, cmTag)

                navPointTag.insert(nptc, navPointByDateRangeTag)
                nptc += 1
            '''

            # Create an NCX article entry for each populated day
            # Loop over the booksByDate list, find start of each month,
            # add description_preview_count titles
            # master_month_list(list,date,count)
            current_titles_list = []
            master_day_list = []
            current_date = datetime.datetime.utcfromtimestamp(self.booksByDateRead[0]['bookmark_timestamp'])

            for book in self.booksByDateRead:
                bookmark_time = datetime.datetime.utcfromtimestamp(book['bookmark_timestamp'])
                if bookmark_time.day != current_date.day or \
                   bookmark_time.month != current_date.month or \
                   bookmark_time.year != current_date.year:
                    # Save the old lists
                    add_to_master_day_list(current_titles_list)

                    # Start the new list
                    current_date = datetime.datetime.utcfromtimestamp(book['bookmark_timestamp']).date()
                    current_titles_list = [book['title']]
                else:
                    current_titles_list.append(book['title'])

            # Add the last day list
            add_to_master_day_list(current_titles_list)

            # Add *article* entries for each populated day
            # master_day_list{}: [0]:titles list [1]:date
            for books_by_day in master_day_list:
                datestr = strftime(u'%A, %B %d', books_by_day[1].timetuple())
                navPointByDayTag = Tag(soup, 'navPoint')
                navPointByDayTag['class'] = "article"
                navPointByDayTag['id'] = "bdr_%s-%s-%sID" % (books_by_day[1].year,
                                                             books_by_day[1].month,
                                                             books_by_day[1].day )
                navPointTag['playOrder'] = self.playOrder
                self.playOrder += 1
                navLabelTag = Tag(soup, 'navLabel')
                textTag = Tag(soup, 'text')
                textTag.insert(0, NavigableString(datestr))
                navLabelTag.insert(0, textTag)
                navPointByDayTag.insert(0,navLabelTag)
                contentTag = Tag(soup, 'content')
                contentTag['src'] = "%s#bdr_%s-%s-%s" % (HTML_file,
                                                         books_by_day[1].year,
                                                         books_by_day[1].month,
                                                         books_by_day[1].day)

                navPointByDayTag.insert(1,contentTag)

                if self.generateForKindle:
                    cmTag = Tag(soup, '%s' % 'calibre:meta')
                    cmTag['name'] = "description"
                    cmTag.insert(0, NavigableString(books_by_day[0]))
                    navPointByDayTag.insert(2, cmTag)

                    cmTag = Tag(soup, '%s' % 'calibre:meta')
                    cmTag['name'] = "author"
                    navStr = '%d titles' % books_by_day[2] if books_by_day[2] > 1 else \
                             '%d title' % books_by_day[2]
                    cmTag.insert(0, NavigableString(navStr))
                    navPointByDayTag.insert(3, cmTag)

                navPointTag.insert(nptc, navPointByDayTag)
                nptc += 1

            # Add this section to the body
            body.insert(btc, navPointTag)
            btc += 1
            self.ncxSoup = soup

        def generateNCXByGenre(self, tocTitle):
            # Create an NCX section for 'By Genre'
            # Add each genre as an article
            # 'tag', 'file', 'authors'

            self.updateProgressFullStep("NCX 'Genres'")

            if not len(self.genres):
                self.opts.log.warn(" No genres found in tags.\n"
                                   " No Genre section added to Catalog")
                return

            ncx_soup = self.ncxSoup
            body = ncx_soup.find("navPoint")
            btc = len(body.contents)

            # --- Construct the 'Books By Genre' *section* ---
            navPointTag = Tag(ncx_soup, 'navPoint')
            navPointTag['class'] = "section"
            file_ID = "%s" % tocTitle.lower()
            file_ID = file_ID.replace(" ","")
            navPointTag['id'] = "%s-ID" % file_ID
            navPointTag['playOrder'] = self.playOrder
            self.playOrder += 1
            navLabelTag = Tag(ncx_soup, 'navLabel')
            textTag = Tag(ncx_soup, 'text')
            # textTag.insert(0, NavigableString('%s (%d)' % (section_title, len(genre_list))))
            textTag.insert(0, NavigableString('%s' % tocTitle))
            navLabelTag.insert(0, textTag)
            nptc = 0
            navPointTag.insert(nptc, navLabelTag)
            nptc += 1
            contentTag = Tag(ncx_soup,"content")
            contentTag['src'] = "content/Genre_%s.html#section_start" % self.genres[0]['tag']
            navPointTag.insert(nptc, contentTag)
            nptc += 1

            for genre in self.genres:
                # Add an article for each genre
                navPointVolumeTag = Tag(ncx_soup, 'navPoint')
                navPointVolumeTag['class'] = "article"
                navPointVolumeTag['id'] = "genre-%s-ID" % genre['tag']
                navPointVolumeTag['playOrder'] = self.playOrder
                self.playOrder += 1
                navLabelTag = Tag(ncx_soup, "navLabel")
                textTag = Tag(ncx_soup, "text")

                # GwR *** Can this be optimized?
                normalized_tag = None
                for friendly_tag in self.genre_tags_dict:
                    if self.genre_tags_dict[friendly_tag] == genre['tag']:
                        normalized_tag = self.genre_tags_dict[friendly_tag]
                        break
                textTag.insert(0, self.formatNCXText(NavigableString(friendly_tag), dest='description'))
                navLabelTag.insert(0,textTag)
                navPointVolumeTag.insert(0,navLabelTag)
                contentTag = Tag(ncx_soup, "content")
                contentTag['src'] = "content/Genre_%s.html#Genre_%s" % (normalized_tag, normalized_tag)
                navPointVolumeTag.insert(1, contentTag)

                if self.generateForKindle:
                    # Build the author tag
                    cmTag = Tag(ncx_soup, '%s' % 'calibre:meta')
                    cmTag['name'] = "author"
                    # First - Last author

                    if len(genre['titles_spanned']) > 1 :
                        author_range = "%s - %s" % (genre['titles_spanned'][0][0], genre['titles_spanned'][1][0])
                    else :
                        author_range = "%s" % (genre['titles_spanned'][0][0])

                    cmTag.insert(0, NavigableString(author_range))
                    navPointVolumeTag.insert(2, cmTag)

                    # Build the description tag
                    cmTag = Tag(ncx_soup, '%s' % 'calibre:meta')
                    cmTag['name'] = "description"

                    if False:
                        # Form 1: Titles spanned
                        if len(genre['titles_spanned']) > 1:
                            title_range = "%s -\n%s" % (genre['titles_spanned'][0][1], genre['titles_spanned'][1][1])
                        else:
                            title_range = "%s" % (genre['titles_spanned'][0][1])
                        cmTag.insert(0, NavigableString(self.formatNCXText(title_range, dest='description')))
                    else:
                        # Form 2: title &bull; title &bull; title ...
                        titles = []
                        for title in genre['books']:
                            titles.append(title['title'])
                        titles = sorted(titles, key=lambda x:(self.generateSortTitle(x),self.generateSortTitle(x)))
                        titles_list = self.generateShortDescription(u" &bull; ".join(titles), dest="description")
                        cmTag.insert(0, NavigableString(self.formatNCXText(titles_list, dest='description')))

                    navPointVolumeTag.insert(3, cmTag)

                # Add this volume to the section tag
                navPointTag.insert(nptc, navPointVolumeTag)
                nptc += 1

            # Add this section to the body
            body.insert(btc, navPointTag)
            btc += 1

            self.ncxSoup = ncx_soup

        def writeNCX(self):
            self.updateProgressFullStep("Saving NCX")

            outfile = open("%s/%s.ncx" % (self.catalogPath, self.basename), 'w')
            outfile.write(self.ncxSoup.prettify())

        # Helpers
        def author_to_author_sort(self, author):
            tokens = author.split()
            tokens = tokens[-1:] + tokens[:-1]
            if len(tokens) > 1:
                tokens[0] += ','
            return ' '.join(tokens).capitalize()

        def author_compare(self,x,y):
            # Return -1 if x<y
            # Return  0 if x==y
            # Return  1 if x>y

            # Different authors - sort by author_sort
            if x['author_sort'].capitalize() > y['author_sort'].capitalize():
                return 1
            elif x['author_sort'].capitalize() < y['author_sort'].capitalize():
                return -1
            else:
                # Same author
                if x['series'] != y['series']:
                    # One title is a series, the other is not
                    if not x['series']:
                        # Sort regular titles < series titles
                        return -1
                    elif not y['series']:
                        return 1

                    # Different series
                    if x['title_sort'].lstrip() > y['title_sort'].lstrip():
                        return 1
                    else:
                        return -1
                else:
                    # Same series
                    if x['series'] == y['series']:
                        if float(x['series_index']) > float(y['series_index']):
                            return 1
                        elif float(x['series_index']) < float(y['series_index']):
                            return -1
                        else:
                            return 0
                    else:
                        if x['series'] > y['series']:
                            return 1
                        else:
                            return -1

        def calculateThumbnailSize(self):
            ''' Calculate thumbnail dimensions based on device DPI.  Scale Kindle by 50% '''
            from calibre.customize.ui import output_profiles
            for x in output_profiles():
                if x.short_name == self.opts.output_profile:
                    # .9" width  aspect ratio: 3:4
                    self.thumbWidth = int(x.dpi * 1)
                    self.thumbHeight = int(self.thumbWidth * 1.33)
                    if 'kindle' in x.short_name and self.opts.fmt == 'mobi':
                        # Kindle DPI appears to be off by a factor of 2
                        self.thumbWidth = int(self.thumbWidth/2)
                        self.thumbHeight = int(self.thumbHeight/2)
                    break
            if False and self.verbose:
                self.opts.log("     DPI = %d; thumbnail dimensions: %d x %d" % \
                              (x.dpi, self.thumbWidth, self.thumbHeight))

        def convertHTMLEntities(self, s):
            matches = re.findall("&#\d+;", s)
            if len(matches) > 0:
                hits = set(matches)
                for hit in hits:
                        name = hit[2:-1]
                        try:
                                entnum = int(name)
                                s = s.replace(hit, unichr(entnum))
                        except ValueError:
                                pass

            matches = re.findall("&\w+;", s)
            hits = set(matches)
            amp = "&amp;"
            if amp in hits:
                hits.remove(amp)
            for hit in hits:
                name = hit[1:-1]
                if htmlentitydefs.name2codepoint.has_key(name):
                        s = s.replace(hit, unichr(htmlentitydefs.name2codepoint[name]))
            s = s.replace(amp, "&")
            return s

        def createDirectoryStructure(self):
            catalogPath = self.catalogPath
            self.cleanUp()

            if not os.path.isdir(catalogPath):
                os.makedirs(catalogPath)

            # Create /content and /images
            content_path = catalogPath + "/content"
            if not os.path.isdir(content_path):
                os.makedirs(content_path)
            images_path = catalogPath + "/images"
            if not os.path.isdir(images_path):
                os.makedirs(images_path)

        def filterDbTags(self, tags):
            # Remove the special marker tags from the database's tag list,
            # return sorted list of normalized genre tags

            normalized_tags = []
            friendly_tags = []
            for tag in tags:
                if tag[0] in self.markerTags:
                    continue
                if re.search(self.opts.exclude_genre, tag):
                    continue
                if tag == ' ':
                    continue

                normalized_tags.append(re.sub('\W','',tag).lower())
                friendly_tags.append(tag)

            genre_tags_dict = dict(zip(friendly_tags,normalized_tags))

            # Test for multiple genres resolving to same normalized form
            normalized_set = set(normalized_tags)
            for normalized in normalized_set:
                if normalized_tags.count(normalized) > 1:
                    self.opts.log.warn("      Warning: multiple tags resolving to genre '%s':" % normalized)
                    for key in genre_tags_dict:
                        if genre_tags_dict[key] == normalized:
                            self.opts.log.warn("       %s" % key)
            if self.verbose:
                def next_tag(tags):
                    for (i, tag) in enumerate(tags):
                        if i < len(tags) - 1:
                            yield tag + ", "
                        else:
                            yield tag

                self.opts.log.info(u'     %d genre tags in database (excluding genres matching %s):' % \
                                     (len(genre_tags_dict), self.opts.exclude_genre))

                # Display friendly/normalized genres
                # friendly => normalized
                if False:
                    sorted_tags = ['%s => %s' % (key, genre_tags_dict[key]) for key in sorted(genre_tags_dict.keys())]
                    for tag in next_tag(sorted_tags):
                        self.opts.log(u'      %s' % tag)
                else:
                    sorted_tags = ['%s' % (key) for key in sorted(genre_tags_dict.keys())]
                    out_str = ''
                    line_break = 70
                    for tag in next_tag(sorted_tags):
                        out_str += tag
                        if len(out_str) >= line_break:
                            self.opts.log.info('      %s' % out_str)
                            out_str = ''
                    self.opts.log.info('      %s' % out_str)

            return genre_tags_dict

        def formatNCXText(self, description, dest=None):
            # Kindle TOC descriptions won't render certain characters
            # Fix up
            massaged = unicode(BeautifulStoneSoup(description, convertEntities=BeautifulStoneSoup.HTML_ENTITIES))

            # Replace '&' with '&#38;'
            massaged = re.sub("&","&#38;", massaged)

            if massaged.strip() and dest:
                #print traceback.print_stack(limit=3)
                return self.generateShortDescription(massaged.strip(), dest=dest)
            else:
                return None

        def generateAuthorAnchor(self, author):
            # Strip white space to ''
            return re.sub("\W","", author)

        def generateHTMLByGenre(self, genre, section_head, books, outfile):
            # Write an HTML file of this genre's book list
            # Return a list with [(first_author, first_book), (last_author, last_book)]

            soup = self.generateHTMLGenreHeader(genre)
            body = soup.find('body')

            btc = 0

            # Insert section tag if this is the section start - first article only
            if section_head:
                aTag = Tag(soup,'a')
                aTag['name'] = 'section_start'
                body.insert(btc, aTag)
                btc += 1

            # Create an anchor from the tag
            aTag = Tag(soup, 'a')
            aTag['name'] = "Genre_%s" % genre
            body.insert(btc,aTag)
            btc += 1

            titleTag = body.find(attrs={'class':'title'})
            titleTag.insert(0,NavigableString('%s' % escape(self.getFriendlyGenreTag(genre))))

            # Insert the books by author list
            divTag = body.find(attrs={'class':'authors'})
            dtc = 0

            current_author = ''
            current_series = None
            for book in books:
                if book['author'] != current_author:
                    # Start a new author with link
                    current_author = book['author']
                    non_series_books = 0
                    current_series = None
                    pAuthorTag = Tag(soup, "p")
                    pAuthorTag['class'] = "author_index"
                    aTag = Tag(soup, "a")
                    aTag['href'] = "%s.html#%s" % ("ByAlphaAuthor", self.generateAuthorAnchor(book['author']))
                    aTag.insert(0, book['author'])
                    pAuthorTag.insert(0,aTag)
                    divTag.insert(dtc,pAuthorTag)
                    dtc += 1

                '''
                # Insert an <hr /> between non-series and series
                if not current_series and non_series_books and book['series']:
                    # Insert an <hr />
                    hrTag = Tag(soup,'hr')
                    hrTag['class'] = "series_divider"
                    divTag.insert(dtc,hrTag)
                    dtc += 1
                '''

                # Check for series
                if book['series'] and book['series'] != current_series:
                    # Start a new series
                    current_series = book['series']
                    pSeriesTag = Tag(soup,'p')
                    pSeriesTag['class'] = "series"
                    if self.opts.generate_series:
                        aTag = Tag(soup,'a')
                        aTag['href'] = "%s.html#%s_series" % ('BySeries',
                                                       re.sub('\W','',book['series']).lower())
                        aTag.insert(0, book['series'])
                        pSeriesTag.insert(0, aTag)
                    else:
                        pSeriesTag.insert(0,NavigableString('%s' % book['series']))
                    divTag.insert(dtc,pSeriesTag)
                    dtc += 1

                if current_series and not book['series']:
                    current_series = None

                # Add books
                pBookTag = Tag(soup, "p")
                ptc = 0

                '''
                # This if clause does not display MISSING_SYMBOL for wishlist items
                # If this is the wishlist_tag genre, don't show missing symbols
                # normalized_wishlist_tag = self.genre_tags_dict[self.opts.wishlist_tag]
                if self.opts.wishlist_tag in book['tags'] and \
                   self.genre_tags_dict[self.opts.wishlist_tag] != genre:
                    pBookTag['class'] = "wishlist_item"
                    pBookTag.insert(ptc,NavigableString(self.MISSING_SYMBOL))
                    ptc += 1
                '''

                #  book with read|reading|unread symbol or wishlist item
                if self.opts.wishlist_tag in book.get('tags', []):
                        pBookTag['class'] = "wishlist_item"
                        pBookTag.insert(ptc,NavigableString(self.MISSING_SYMBOL))
                        ptc += 1
                else:
                    if book['read']:
                        # check mark
                        pBookTag.insert(ptc,NavigableString(self.READ_SYMBOL))
                        pBookTag['class'] = "read_book"
                        ptc += 1
                    elif book['id'] in self.bookmarked_books:
                        pBookTag.insert(ptc,NavigableString(self.READING_SYMBOL))
                        pBookTag['class'] = "read_book"
                        ptc += 1
                    else:
                        # hidden check mark
                        pBookTag['class'] = "unread_book"
                        pBookTag.insert(ptc,NavigableString(self.NOT_READ_SYMBOL))
                        ptc += 1

                # Add the book title
                aTag = Tag(soup, "a")
                aTag['href'] = "book_%d.html" % (int(float(book['id'])))
                # Use series, series index if avail else just title
                if current_series:
                    aTag.insert(0,escape(book['title'][len(book['series'])+1:]))
                else:
                    aTag.insert(0,escape(book['title']))
                    non_series_books += 1
                pBookTag.insert(ptc, aTag)
                ptc += 1

                divTag.insert(dtc, pBookTag)
                dtc += 1

            # Write the generated file to contentdir
            outfile = open(outfile, 'w')
            outfile.write(soup.prettify())
            outfile.close()

            if len(books) > 1:
                titles_spanned = [(books[0]['author'],books[0]['title']), (books[-1]['author'],books[-1]['title'])]
            else:
                titles_spanned = [(books[0]['author'],books[0]['title'])]

            return titles_spanned

        def generateHTMLDescriptionHeader(self, title):

            title_border = '' if self.opts.fmt == 'epub' else \
                    '<hr class="description_divider"/>'
            header = '''
            <!DOCTYPE html PUBLIC "-//W3C//DTD XHTML 1.1//EN" "http://www.w3.org/TR/xhtml11/DTD/xhtml11.dtd">
            <html xmlns="http://www.w3.org/1999/xhtml" xmlns:calibre="http://calibre.kovidgoyal.net/2009/metadata">
            <head>
            <meta http-equiv="Content-Type" content="text/html; charset=UTF-8" />
                <link rel="stylesheet" type="text/css" href="stylesheet.css" media="screen" />
            <title></title>
            </head>
            <body>
            <p class="title"></p>
            {0}
            <p class="author"></p>
            <!--p class="series"></p-->
            <p class="tags">&nbsp;</p>
            <p class="formats">&nbsp;</p>
            <table width="100%" border="0">
              <tr>
                <td class="thumbnail" rowspan="7" width="40%"></td>
                <td>&nbsp;</td>
              </tr>
              <tr>
                <td>&nbsp;</td>
              </tr>
              <tr>
                <td class="publisher"></td>
              </tr>
              <tr>
                <td class="date"></td>
              </tr>
              <tr>
                <td class="rating"></td>
              </tr>
              <tr>
                <td class="notes"></td>
              </tr>
              <tr>
                <td>&nbsp;</td>
              </tr>
            </table>
            <hr class="description_divider" />
            <div class="description"></div>
            </body>
            </html>
            '''.format(title_border)

            # Insert the supplied title
            soup = BeautifulSoup(header, selfClosingTags=['mbp:pagebreak'])
            titleTag = soup.find('title')
            titleTag.insert(0,NavigableString(escape(title)))
            return soup

        def generateHTMLEmptyHeader(self, title):
            header = '''
                <!DOCTYPE html PUBLIC "-//W3C//DTD XHTML 1.1//EN" "http://www.w3.org/TR/xhtml11/DTD/xhtml11.dtd">
                <html xmlns="http://www.w3.org/1999/xhtml" xmlns:calibre="http://calibre.kovidgoyal.net/2009/metadata">
                <head>
                <meta http-equiv="Content-Type" content="text/html; charset=UTF-8" />
                    <link rel="stylesheet" type="text/css" href="stylesheet.css" media="screen" />
                <title></title>
                </head>
                <body>
                </body>
                </html>
                '''
            # Insert the supplied title
            soup = BeautifulSoup(header)
            titleTag = soup.find('title')
            titleTag.insert(0,NavigableString(title))
            return soup

        def generateHTMLGenreHeader(self, title):
            header = '''
                <!DOCTYPE html PUBLIC "-//W3C//DTD XHTML 1.1//EN" "http://www.w3.org/TR/xhtml11/DTD/xhtml11.dtd">
                <html xmlns="http://www.w3.org/1999/xhtml" xmlns:calibre="http://calibre.kovidgoyal.net/2009/metadata">
                <head>
                <meta http-equiv="Content-Type" content="text/html; charset=UTF-8" />
                    <link rel="stylesheet" type="text/css" href="stylesheet.css" media="screen" />
                <title></title>
                </head>
                <body>
                    <p class="title"></p>
                    <!--div class="hr"><blockquote><hr/></blockquote></div-->
                    <div class="authors"></div>
                </body>
                </html>
                '''
            # Insert the supplied title
            soup = BeautifulSoup(header)
            titleTag = soup.find('title')
            titleTag.insert(0,escape(NavigableString(title)))
            return soup

        def generateMastheadImage(self, out_path):
            from calibre.ebooks.conversion.config import load_defaults
            from calibre.utils.fonts import fontconfig
            font_path = default_font = P('fonts/liberation/LiberationSerif-Bold.ttf')
            recs = load_defaults('mobi_output')
            masthead_font_family = recs.get('masthead_font', 'Default')

            if masthead_font_family != 'Default':
                masthead_font = fontconfig.files_for_family(masthead_font_family)
                # Assume 'normal' always in dict, else use default
                # {'normal': (path_to_font, friendly name)}
                if 'normal' in masthead_font:
                    font_path = masthead_font['normal'][0]

            if not font_path or not os.access(font_path, os.R_OK):
                font_path = default_font

            MI_WIDTH = 600
            MI_HEIGHT = 60

            try:
                from PIL import Image, ImageDraw, ImageFont
                Image, ImageDraw, ImageFont
            except ImportError:
                import Image, ImageDraw, ImageFont

            img = Image.new('RGB', (MI_WIDTH, MI_HEIGHT), 'white')
            draw = ImageDraw.Draw(img)
            try:
                font = ImageFont.truetype(font_path, 48)
            except:
                self.opts.log.error("     Failed to load user-specifed font '%s'" % font_path)
                font = ImageFont.truetype(default_font, 48)
            text = self.title.encode('utf-8')
            width, height = draw.textsize(text, font=font)
            left = max(int((MI_WIDTH - width)/2.), 0)
            top = max(int((MI_HEIGHT - height)/2.), 0)
            draw.text((left, top), text, fill=(0,0,0), font=font)
            img.save(open(out_path, 'wb'), 'GIF')

        def generateSeriesTitle(self, title):
            if float(title['series_index']) - int(title['series_index']):
                series_title = '%s %4.2f: %s' % (title['series'],
                                                title['series_index'],
                                                title['title'])
            else:
                series_title = '%s %d: %s' % (title['series'],
                                             title['series_index'],
                                             title['title'])
            return series_title

        def generateShortDescription(self, description, dest=None):
            # Truncate the description, on word boundaries if necessary
            # Possible destinations:
            #  description  NCX summary
            #  title        NCX title
            #  author       NCX author

            def shortDescription(description, limit):
                short_description = ""
                words = description.split()
                for word in words:
                    short_description += word + " "
                    if len(short_description) > limit:
                        short_description += "..."
                        return short_description

            if not description:
                return None

            if dest == 'title':
                # No truncation for titles, let the device deal with it
                return description
            elif dest == 'author':
                if self.authorClip and len(description) < self.authorClip:
                    return description
                else:
                    return shortDescription(description, self.authorClip)
            elif dest == 'description':
                if self.descriptionClip and len(description) < self.descriptionClip:
                    return description
                else:
                    return shortDescription(description, self.descriptionClip)
            else:
                print " returning description with unspecified destination '%s'" % description
                raise RuntimeError

        def generateSortTitle(self, title):
            # Generate a string suitable for sorting from the title
            # Ignore leading stop words
            # Optionally convert leading numbers to strings
            from calibre.ebooks.metadata import title_sort

            # Strip stop words
            title_words = title_sort(title).split()
            translated = []

            for (i,word) in enumerate(title_words):
                # Leading numbers optionally translated to text equivalent
                # Capitalize leading sort word
                if i==0:
                    if self.opts.numbers_as_text and re.match('[0-9]+',word[0]):
                        translated.append(EPUB_MOBI.NumberToText(word).text.capitalize())
                    else:
                        if re.match('[0-9]+',word[0]):
                            word =  word.replace(',','')
                            suffix = re.search('[\D]', word)
                            if suffix:
                                word = '%10.0f%s' % (float(word[:suffix.start()]),word[suffix.start():])
                            else:
                                word = '%10.0f' % (float(word))

                        # If leading char > 'A', insert symbol as leading forcing lower sort
                        # '/' sorts below numbers, g
                        if self.letter_or_symbol(word[0]) != word[0]:
                            if word[0] > 'A' or (ord('9') < ord(word[0]) < ord('A')) :
                                translated.append('/')
                        translated.append(word.capitalize())

                else:
                    if re.search('[0-9]+',word[0]):
                        word =  word.replace(',','')
                        suffix = re.search('[\D]', word)
                        if suffix:
                            word = '%10.0f%s' % (float(word[:suffix.start()]),word[suffix.start():])
                        else:
                            word = '%10.0f' % (float(word))
                    translated.append(word)
            return ' '.join(translated)

        def generateThumbnail(self, title, image_dir, thumb_file):
            '''
            Thumbs are cached with the full cover's crc.  If the crc doesn't
            match, the cover has been changed since the thumb was cached and needs
            to be replaced.
            '''

            # Generate crc for current cover
            #self.opts.log.info(" generateThumbnail():")
            data = open(title['cover'], 'rb').read()
            cover_crc = hex(zlib.crc32(data))

            # Test cache for uuid
            with closing(ZipFile(self.__archive_path, mode='r')) as zfr:
                try:
                    t_info = zfr.getinfo(title['uuid'])
                except:
                    pass
                else:
                    if t_info.comment == cover_crc:
                        # uuid found in cache with matching crc
                        thumb_data = zfr.read(title['uuid'])
                        zfr.extract(title['uuid'],image_dir)
                        os.rename(os.path.join(image_dir,title['uuid']),
                                    os.path.join(image_dir,thumb_file))
                        return


            # Save thumb for catalog
            thumb_data = thumbnail(data,
                    width=self.thumbWidth, height=self.thumbHeight)[-1]
            with open(os.path.join(image_dir, thumb_file), 'wb') as f:
                f.write(thumb_data)

            # Save thumb to archive
            t_info = ZipInfo(title['uuid'],time.localtime()[0:6])
            t_info.comment = cover_crc
            zfw = ZipFile(self.__archive_path, mode='a')
            zfw.writestr(t_info, thumb_data)
            zfw.close()

        def getFriendlyGenreTag(self, genre):
            # Find the first instance of friendly_tag matching genre
            for friendly_tag in self.genre_tags_dict:
                if self.genre_tags_dict[friendly_tag] == genre:
                    return friendly_tag

        def getMarkerTags(self):
            ''' Return a list of special marker tags to be excluded from genre list '''
            markerTags = []
            markerTags.extend(self.opts.exclude_tags.split(','))
            markerTags.extend(self.opts.note_tag.split(','))
            markerTags.extend(self.opts.read_tag.split(','))
            return markerTags

        def letter_or_symbol(self,char):
            if not re.search('[a-zA-Z]',char):
                return 'Symbols'
            else:
                return char

        def markdownComments(self, comments):
            '''
            Convert random comment text to normalized, xml-legal block of <p>s
            'plain text' returns as
            <p>plain text</p>

            'plain text with <i>minimal</i> <b>markup</b>' returns as
            <p>plain text with <i>minimal</i> <b>markup</b></p>

            '<p>pre-formatted text</p> returns untouched

            'A line of text\n\nFollowed by a line of text' returns as
            <p>A line of text</p>
            <p>Followed by a line of text</p>

            'A line of text.\nA second line of text.\rA third line of text' returns as
            <p>A line of text.<br />A second line of text.<br />A third line of text.</p>

            '...end of a paragraph.Somehow the break was lost...' returns as
            <p>...end of a paragraph.</p>
            <p>Somehow the break was lost...</p>

            Deprecated HTML returns as HTML via BeautifulSoup()

            '''
            # Hackish - ignoring sentences ending or beginning in numbers to avoid
            # confusion with decimal points.

            # Explode lost CRs to \n\n
            for lost_cr in re.finditer('([a-z])([\.\?!])([A-Z])',comments):
                comments = comments.replace(lost_cr.group(),
                                            '%s%s\n\n%s' % (lost_cr.group(1),
                                                            lost_cr.group(2),
                                                            lost_cr.group(3)))
            # Extract pre-built elements - annotations, etc.
            if not isinstance(comments, unicode):
                comments = comments.decode('utf-8', 'replace')
            soup = BeautifulSoup(comments)
            elems = soup.findAll('div')
            for elem in elems:
                elem.extract()

            # Reconstruct comments w/o <div>s
            comments = soup.renderContents(None)

            # Convert \n\n to <p>s
            if re.search('\n\n', comments):
                soup = BeautifulSoup()
                split_ps = comments.split(u'\n\n')
                tsc = 0
                for p in split_ps:
                    pTag = Tag(soup,'p')
                    pTag.insert(0,p)
                    soup.insert(tsc,pTag)
                    tsc += 1
                comments = soup.renderContents(None)

            # Convert solo returns to <br />
            comments = re.sub('[\r\n]','<br />', comments)

            # Convert two hypens to emdash
            comments = re.sub('--','&mdash;',comments)
            soup = BeautifulSoup(comments)
            result = BeautifulSoup()
            rtc = 0
            open_pTag = False

            all_tokens = list(soup.contents)
            for token in all_tokens:
                if type(token) is NavigableString:
                    if not open_pTag:
                        pTag = Tag(result,'p')
                        open_pTag = True
                        ptc = 0
                    pTag.insert(ptc,prepare_string_for_xml(token))
                    ptc += 1

                elif token.name in ['br','b','i','em']:
                    if not open_pTag:
                        pTag = Tag(result,'p')
                        open_pTag = True
                        ptc = 0
                    pTag.insert(ptc, token)
                    ptc += 1

                else:
                    if open_pTag:
                        result.insert(rtc, pTag)
                        rtc += 1
                        open_pTag = False
                        ptc = 0
                    # Clean up NavigableStrings for xml
                    sub_tokens = list(token.contents)
                    for sub_token in sub_tokens:
                        if type(sub_token) is NavigableString:
                            sub_token.replaceWith(prepare_string_for_xml(sub_token))
                    result.insert(rtc, token)
                    rtc += 1

            if open_pTag:
                result.insert(rtc, pTag)

            paras = result.findAll('p')
            for p in paras:
                p['class'] = 'description'

            # Add back <div> elems initially removed
            for elem in elems:
                result.insert(rtc,elem)
                rtc += 1

            return result.renderContents(encoding=None)

        def processSpecialTags(self, tags, this_title, opts):
            tag_list = []
            for tag in tags:
                tag = self.convertHTMLEntities(tag)
                if tag.startswith(opts.note_tag):
                    this_title['notes'] = tag[len(self.opts.note_tag):]
                elif tag == opts.read_tag:
                    this_title['read'] = True
                elif re.search(opts.exclude_genre, tag):
                    continue
                else:
                    tag_list.append(tag)
            return tag_list

        def updateProgressFullStep(self, description):
            self.currentStep += 1
            self.progressString = description
            self.progressInt = float((self.currentStep-1)/self.totalSteps)
            self.reporter(self.progressInt, self.progressString)
            if self.opts.cli_environment:
                self.opts.log(u"%3.0f%% %s" % (self.progressInt*100, self.progressString))

        def updateProgressMicroStep(self, description, micro_step_pct):
            step_range = 100/self.totalSteps
            self.progressString = description
            coarse_progress = float((self.currentStep-1)/self.totalSteps)
            fine_progress = float((micro_step_pct*step_range)/100)
            self.progressInt = coarse_progress + fine_progress
            self.reporter(self.progressInt, self.progressString)

        class NotImplementedError:
            def __init__(self, error):
                self.error = error

            def logerror(self):
                self.opts.log.info('%s not implemented' % self.error)

    def run(self, path_to_output, opts, db, notification=DummyReporter()):
        opts.log = log
        opts.fmt = self.fmt = path_to_output.rpartition('.')[2]

        # Add local options
        opts.creator = '%s, %s %s, %s' % (strftime('%A'), strftime('%B'), strftime('%d').lstrip('0'), strftime('%Y'))
        opts.creator_sort_as = '%s %s' % ('calibre', strftime('%Y-%m-%d'))
        opts.connected_kindle = False

        # Finalize output_profile
        op = opts.output_profile
        if op is None:
            op = 'default'

        if opts.connected_device['name'] and 'kindle' in opts.connected_device['name'].lower():
            opts.connected_kindle = True
            if opts.connected_device['serial'] and \
               opts.connected_device['serial'][:4] in ['B004','B005']:
                op = "kindle_dx"
            else:
                op = "kindle"
        opts.descriptionClip = 380 if op.endswith('dx') or 'kindle' not in op else 100
        opts.authorClip = 100 if op.endswith('dx') or 'kindle' not in op else 60
        opts.output_profile = op

        opts.basename = "Catalog"
        opts.cli_environment = not hasattr(opts,'sync')
        opts.sort_descriptions_by_author = True

        build_log = []

        build_log.append(u"%s(): Generating %s %sin %s environment" %
            (self.name,self.fmt,'for %s ' % opts.output_profile if opts.output_profile else '',
             'CLI' if opts.cli_environment else 'GUI'))

        # If exclude_genre is blank, assume user wants all genre tags included
        if opts.exclude_genre.strip() == '':
            opts.exclude_genre = '\[^.\]'
            build_log.append(" converting empty exclude_genre to '\[^.\]'")

        if opts.connected_device['is_device_connected'] and \
           opts.connected_device['kind'] == 'device':
            if opts.connected_device['serial']:
                build_log.append(u" connected_device: '%s' #%s%s " % \
                    (opts.connected_device['name'],
                     opts.connected_device['serial'][0:4],
                     'x' * (len(opts.connected_device['serial']) - 4)))
                for storage in opts.connected_device['storage']:
                    if storage:
                        build_log.append(u"  mount point: %s" % storage)
            else:
                build_log.append(u" connected_device: '%s'" % opts.connected_device['name'])
                try:
                    for storage in opts.connected_device['storage']:
                        if storage:
                            build_log.append(u"  mount point: %s" % storage)
                except:
                    build_log.append(u"  (no mount points)")
        else:
            build_log.append(u" connected_device: '%s'" % opts.connected_device['name'])

        opts_dict = vars(opts)
        if opts_dict['ids']:
            build_log.append(" book count: %d" % len(opts_dict['ids']))

        sections_list = ['Descriptions','Authors']
        if opts.generate_titles:
            sections_list.append('Titles')
        if opts.generate_recently_added:
            sections_list.append('Recently Added')
        if not opts.exclude_genre.strip() == '.':
            sections_list.append('Genres')
        build_log.append(u" Sections: %s" % ', '.join(sections_list))

        # Display opts
        keys = opts_dict.keys()
        keys.sort()
        build_log.append(" opts:")
        for key in keys:
            if key in ['catalog_title','authorClip','connected_kindle','descriptionClip',
                       'exclude_genre','exclude_tags','note_tag','numbers_as_text',
                       'output_profile','read_tag',
                       'search_text','sort_by','sort_descriptions_by_author','sync',
                        'wishlist_tag']:
                build_log.append("  %s: %s" % (key, opts_dict[key]))

        if opts.verbose:
            log('\n'.join(line for line in build_log))

        self.opts = opts

        # Launch the Catalog builder
        catalog = self.CatalogBuilder(db, opts, self, report_progress=notification)
        if opts.verbose:
            log.info(" Begin catalog source generation")
        catalog.createDirectoryStructure()
        catalog.copyResources()
        catalog.calculateThumbnailSize()
        catalog_source_built = catalog.buildSources()
        if opts.verbose:
            if catalog_source_built:
                log.info(" Completed catalog source generation\n")
            else:
                log.warn(" No database hits with supplied criteria")

        if catalog_source_built:
            recommendations = []
            recommendations.append(('comments', '\n'.join(line for line in build_log),
                    OptionRecommendation.HIGH))

            dp = getattr(opts, 'debug_pipeline', None)
            if dp is not None:
                recommendations.append(('debug_pipeline', dp,
                    OptionRecommendation.HIGH))

            if opts.fmt == 'mobi' and opts.output_profile and opts.output_profile.startswith("kindle"):
                recommendations.append(('output_profile', opts.output_profile,
                    OptionRecommendation.HIGH))
                recommendations.append(('no_inline_toc', True,
                    OptionRecommendation.HIGH))
                recommendations.append(('book_producer',opts.output_profile,
                    OptionRecommendation.HIGH))

            # Run ebook-convert
            from calibre.ebooks.conversion.plumber import Plumber
            plumber = Plumber(os.path.join(catalog.catalogPath,
                            opts.basename + '.opf'), path_to_output, log, report_progress=notification,
                            abort_after_input_dump=False)
            plumber.merge_ui_recommendations(recommendations)
            plumber.run()
            return 0
        else:
            return 1<|MERGE_RESOLUTION|>--- conflicted
+++ resolved
@@ -405,14 +405,7 @@
             else :
                 template_citation = u'%s' % str(entry["id"])
 
-<<<<<<< HEAD
-            if asccii_bibtex :
-                return bibtexclass.ValidateCitationKey(template_citation.encode('ascii', 'replace'))
-            else :
-                return bibtexclass.ValidateCitationKey(template_citation)
-=======
             return bibtexclass.ValidateCitationKey(template_citation)
->>>>>>> 81e05df3
 
         self.fmt = path_to_output.rpartition('.')[2]
         self.notification = notification
@@ -482,11 +475,7 @@
 
         #Initialize BibTeX class
         bibtexc = BibTeX()
-<<<<<<< HEAD
-        
-=======
-
->>>>>>> 81e05df3
+
         #Entries writing after Bibtex formating (or not)
         if bibfile_enc != 'ascii' :
             bibtexc.ascii_bibtex = False
