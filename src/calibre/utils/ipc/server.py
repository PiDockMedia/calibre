--- conflicted
+++ resolved
@@ -192,11 +192,6 @@
             if len(self.pool) + len(self.workers) < self.pool_size:
                 try:
                     self.pool.append(self.launch_worker())
-<<<<<<< HEAD
-                except CriticalError:
-                    raise
-=======
->>>>>>> 2e9370ef
                 except Exception:
                     pass
 
